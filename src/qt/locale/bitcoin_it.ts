<?xml version="1.0" encoding="utf-8"?>
<!DOCTYPE TS>
<TS version="2.0" language="it">
<defaultcodec>UTF-8</defaultcodec>
<context>
    <name>AboutDialog</name>
    <message>
        <location filename="../forms/aboutdialog.ui" line="14"/>
        <source>About Bitcoin</source>
        <translation>Info su Bitcoin</translation>
    </message>
    <message>
        <location filename="../forms/aboutdialog.ui" line="53"/>
        <source>&lt;b&gt;Bitcoin&lt;/b&gt; version</source>
        <translation>Versione di &lt;b&gt;Bitcoin&lt;/b&gt;</translation>
    </message>
    <message>
        <location filename="../forms/aboutdialog.ui" line="85"/>
        <source>Copyright © 2009-2012 Bitcoin Developers

This is experimental software.

Distributed under the MIT/X11 software license, see the accompanying file license.txt or http://www.opensource.org/licenses/mit-license.php.

This product includes software developed by the OpenSSL Project for use in the OpenSSL Toolkit (http://www.openssl.org/) and cryptographic software written by Eric Young (eay@cryptsoft.com) and UPnP software written by Thomas Bernard.</source>
        <translation>Copyright © 2009-2012 Bitcoin Developers

Questo è un software sperimentale.

Distribuito sotto la licenza software MIT/X11, vedi il file license.txt incluso oppure su http://www.opensource.org/licenses/mit-license.php.

Questo prodotto include software sviluppato dal progetto OpenSSL per l&apos;uso del Toolkit OpenSSL (http://www.openssl.org/), software crittografico scritto da Eric Young (eay@cryptsoft.com) e software UPnP scritto da Thomas Bernard.</translation>
    </message>
</context>
<context>
    <name>AddressBookPage</name>
    <message>
        <location filename="../forms/addressbookpage.ui" line="14"/>
        <source>Address Book</source>
        <translation>Rubrica</translation>
    </message>
    <message>
        <location filename="../forms/addressbookpage.ui" line="20"/>
        <source>These are your Bitcoin addresses for receiving payments.  You may want to give a different one to each sender so you can keep track of who is paying you.</source>
        <translation>Questi sono i tuoi indirizzi Bitcoin per ricevere pagamenti. Potrai darne uno diverso ad ognuno per tenere così traccia di chi ti sta pagando.</translation>
    </message>
    <message>
        <location filename="../forms/addressbookpage.ui" line="33"/>
        <source>Double-click to edit address or label</source>
        <translation>Fai doppio click per modificare o cancellare l&apos;etichetta</translation>
    </message>
    <message>
        <location filename="../forms/addressbookpage.ui" line="57"/>
        <source>Create a new address</source>
        <translation>Crea un nuovo indirizzo</translation>
    </message>
    <message>
        <location filename="../addressbookpage.cpp" line="61"/>
        <source>Copy address</source>
        <translation>Copia l&apos;indirizzo</translation>
    </message>
    <message>
        <location filename="../addressbookpage.cpp" line="62"/>
        <source>Copy label</source>
        <translation>Copia l&apos;etichetta</translation>
    </message>
    <message>
        <location filename="../addressbookpage.cpp" line="64"/>
        <source>Delete</source>
        <translation>Cancella</translation>
    </message>
    <message>
        <location filename="../addressbookpage.cpp" line="279"/>
        <source>Comma separated file (*.csv)</source>
        <translation>Testo CSV (*.csv)</translation>
    </message>
    <message>
        <location filename="../addressbookpage.cpp" line="292"/>
        <source>Error exporting</source>
        <translation>Errore nell&apos;esportazione</translation>
    </message>
    <message>
        <location filename="../addressbookpage.cpp" line="292"/>
        <source>Could not write to file %1.</source>
        <translation>Impossibile scrivere sul file %1.</translation>
    </message>
    <message>
        <location filename="../forms/addressbookpage.ui" line="60"/>
        <source>&amp;New Address...</source>
        <translation>&amp;Nuovo indirizzo...</translation>
    </message>
    <message>
        <location filename="../forms/addressbookpage.ui" line="71"/>
        <source>Copy the currently selected address to the system clipboard</source>
        <translation>Copia l&apos;indirizzo attualmente selezionato nella clipboard</translation>
    </message>
    <message>
        <location filename="../forms/addressbookpage.ui" line="74"/>
        <source>&amp;Copy to Clipboard</source>
        <translation>&amp;Copia nella clipboard</translation>
    </message>
    <message>
        <location filename="../forms/addressbookpage.ui" line="85"/>
        <source>Show &amp;QR Code</source>
        <translation>Mostra il codice &amp;QR</translation>
    </message>
    <message>
        <location filename="../forms/addressbookpage.ui" line="113"/>
        <source>&amp;Delete</source>
        <translation>&amp;Cancella</translation>
    </message>
    <message>
        <location filename="../forms/addressbookpage.ui" line="96"/>
        <source>Sign a message to prove you own this address</source>
        <translation>Firma un messaggio per dimostrare di possedere questo indirizzo</translation>
    </message>
    <message>
        <location filename="../forms/addressbookpage.ui" line="110"/>
        <source>Delete the currently selected address from the list. Only sending addresses can be deleted.</source>
        <translation>Cancella l&apos;indirizzo attualmente selezionato dalla lista. Solo indirizzi d&apos;invio possono essere cancellati.</translation>
    </message>
    <message>
        <location filename="../addressbookpage.cpp" line="278"/>
        <source>Export Address Book Data</source>
        <translation>Esporta gli indirizzi della rubrica</translation>
    </message>
    <message>
        <location filename="../forms/addressbookpage.ui" line="99"/>
        <source>&amp;Sign Message</source>
        <translation>&amp;Firma il messaggio</translation>
    </message>
    <message>
        <location filename="../addressbookpage.cpp" line="63"/>
        <source>Edit</source>
        <translation>Modifica</translation>
    </message>
</context>
<context>
    <name>AddressTableModel</name>
    <message>
        <location filename="../addresstablemodel.cpp" line="78"/>
        <source>Address</source>
        <translation>Indirizzo</translation>
    </message>
    <message>
        <location filename="../addresstablemodel.cpp" line="114"/>
        <source>(no label)</source>
        <translation>(nessuna etichetta)</translation>
    </message>
    <message>
        <location filename="../addresstablemodel.cpp" line="78"/>
        <source>Label</source>
        <translation>Etichetta</translation>
    </message>
</context>
<context>
    <name>AskPassphraseDialog</name>
    <message>
        <location filename="../askpassphrasedialog.cpp" line="38"/>
        <source>This operation needs your wallet passphrase to unlock the wallet.</source>
        <translation>Quest&apos;operazione necessita della passphrase per sbloccare il portamonete.</translation>
    </message>
    <message>
        <location filename="../forms/askpassphrasedialog.ui" line="75"/>
        <source>Repeat new passphrase</source>
        <translation>Ripeti la passphrase</translation>
    </message>
    <message>
        <location filename="../askpassphrasedialog.cpp" line="126"/>
        <location filename="../askpassphrasedialog.cpp" line="133"/>
        <location filename="../askpassphrasedialog.cpp" line="175"/>
        <location filename="../askpassphrasedialog.cpp" line="181"/>
        <source>Wallet encryption failed</source>
        <translation>Cifratura del portamonete fallita</translation>
    </message>
    <message>
        <location filename="../askpassphrasedialog.cpp" line="34"/>
        <source>Enter the new passphrase to the wallet.&lt;br/&gt;Please use a passphrase of &lt;b&gt;10 or more random characters&lt;/b&gt;, or &lt;b&gt;eight or more words&lt;/b&gt;.</source>
        <translation>Inserisci la passphrase per il portamonete.&lt;br/&gt;Per piacere usare unapassphrase di &lt;b&gt;10 o più caratteri casuali&lt;/b&gt;, o &lt;b&gt;otto o più parole&lt;/b&gt;.</translation>
    </message>
    <message>
<<<<<<< HEAD
        <location filename="../forms/askpassphrasedialog.ui" line="26"/>
        <source>Dialog</source>
        <translation>Dialogo</translation>
    </message>
    <message>
        <location filename="../forms/askpassphrasedialog.ui" line="47"/>
        <source>Enter passphrase</source>
        <translation>Inserisci la passphrase</translation>
    </message>
    <message>
        <location filename="../forms/askpassphrasedialog.ui" line="61"/>
        <source>New passphrase</source>
        <translation>Nuova passphrase</translation>
=======
        <location filename="../askpassphrasedialog.cpp" line="134"/>
        <location filename="../askpassphrasedialog.cpp" line="182"/>
        <source>The supplied passphrases do not match.</source>
        <translation>Le passphrase inserite non corrispondono.</translation>
    </message>
    <message>
        <location filename="../askpassphrasedialog.cpp" line="146"/>
        <location filename="../askpassphrasedialog.cpp" line="157"/>
        <location filename="../askpassphrasedialog.cpp" line="176"/>
        <source>The passphrase entered for the wallet decryption was incorrect.</source>
        <translation>La passphrase inserita per la decifrazione del portamonete è errata.</translation>
>>>>>>> 6ec7ac15
    </message>
    <message>
        <location filename="../forms/askpassphrasedialog.ui" line="94"/>
        <source>TextLabel</source>
        <translation>Etichetta</translation>
    </message>
    <message>
        <location filename="../askpassphrasedialog.cpp" line="125"/>
        <location filename="../askpassphrasedialog.cpp" line="173"/>
        <source>The supplied passphrases do not match.</source>
        <translation>Le passphrase inserite non corrispondono.</translation>
    </message>
    <message>
        <location filename="../askpassphrasedialog.cpp" line="35"/>
        <source>Encrypt wallet</source>
        <translation>Cifra il portamonete</translation>
    </message>
    <message>
        <location filename="../askpassphrasedialog.cpp" line="43"/>
        <source>Unlock wallet</source>
        <translation>Sblocca il portamonete</translation>
    </message>
    <message>
        <location filename="../askpassphrasedialog.cpp" line="54"/>
        <source>Change passphrase</source>
        <translation>Cambia la passphrase</translation>
    </message>
    <message>
        <location filename="../askpassphrasedialog.cpp" line="55"/>
        <source>Enter the old and new passphrase to the wallet.</source>
        <translation>Inserisci la vecchia e la nuova passphrase per il portamonete.</translation>
    </message>
    <message>
        <location filename="../askpassphrasedialog.cpp" line="112"/>
        <source>Bitcoin will close now to finish the encryption process. Remember that encrypting your wallet cannot fully protect your bitcoins from being stolen by malware infecting your computer.</source>
        <translation>Bitcoin verrà ora chiuso per finire il processo di crittazione. Ricorda che criptare il tuo portamonete non può fornire una protezione totale contro furti causati da malware che dovessero infettare il tuo computer.</translation>
    </message>
    <message>
        <location filename="../askpassphrasedialog.cpp" line="46"/>
        <source>This operation needs your wallet passphrase to decrypt the wallet.</source>
        <translation>Quest&apos;operazione necessita della passphrase per decifrare il portamonete,</translation>
    </message>
    <message>
        <location filename="../askpassphrasedialog.cpp" line="51"/>
        <source>Decrypt wallet</source>
        <translation>Decifra il portamonete</translation>
    </message>
    <message>
        <location filename="../askpassphrasedialog.cpp" line="111"/>
        <location filename="../askpassphrasedialog.cpp" line="169"/>
        <source>Wallet encrypted</source>
        <translation>Portamonete cifrato</translation>
    </message>
    <message>
<<<<<<< HEAD
        <location filename="../askpassphrasedialog.cpp" line="101"/>
        <source>Confirm wallet encryption</source>
        <translation>Conferma la cifratura del portamonete</translation>
=======
        <location filename="../askpassphrasedialog.cpp" line="113"/>
        <source>Bitcoin will close now to finish the encryption process. Remember that encrypting your wallet cannot fully protect your bitcoins from being stolen by malware infecting your computer.</source>
        <translation>Bitcoin verrà ora chiuso per finire il processo di crittazione. Ricorda che criptare il tuo portamonete non può fornire una protezione totale contro furti causati da malware che dovessero infettare il tuo computer.</translation>
    </message>
    <message>
        <location filename="../askpassphrasedialog.cpp" line="117"/>
        <source>IMPORTANT: Any previous backups you have made of your wallet file should be replaced with the newly generated, encrypted wallet file. For security reasons, previous backups of the unencrypted wallet file will become useless as soon as you start using the new, encrypted wallet.</source>
        <translation type="unfinished"></translation>
    </message>
    <message>
        <location filename="../askpassphrasedialog.cpp" line="127"/>
        <source>Wallet encryption failed due to an internal error. Your wallet was not encrypted.</source>
        <translation>Cifratura del portamonete fallita a causa di un errore interno. Il portamonete non è stato cifrato.</translation>
>>>>>>> 6ec7ac15
    </message>
    <message>
        <location filename="../askpassphrasedialog.cpp" line="145"/>
        <source>Wallet unlock failed</source>
        <translation>Sblocco del portamonete fallito</translation>
    </message>
    <message>
        <location filename="../askpassphrasedialog.cpp" line="137"/>
        <location filename="../askpassphrasedialog.cpp" line="148"/>
        <location filename="../askpassphrasedialog.cpp" line="167"/>
        <source>The passphrase entered for the wallet decryption was incorrect.</source>
        <translation>La passphrase inserita per la decifrazione del portamonete è errata.</translation>
    </message>
    <message>
        <location filename="../askpassphrasedialog.cpp" line="156"/>
        <source>Wallet decryption failed</source>
        <translation>Decifrazione del portamonete fallita</translation>
    </message>
    <message>
<<<<<<< HEAD
        <location filename="../askpassphrasedialog.cpp" line="161"/>
=======
        <location filename="../askpassphrasedialog.cpp" line="101"/>
        <source>Confirm wallet encryption</source>
        <translation>Conferma la cifratura del portamonete</translation>
    </message>
    <message>
        <location filename="../askpassphrasedialog.cpp" line="170"/>
>>>>>>> 6ec7ac15
        <source>Wallet passphrase was successfully changed.</source>
        <translation>Passphrase del portamonete modificata con successo.</translation>
    </message>
    <message>
        <location filename="../askpassphrasedialog.cpp" line="217"/>
        <location filename="../askpassphrasedialog.cpp" line="241"/>
        <source>Warning: The Caps Lock key is on.</source>
        <translation>Attenzione: tasto Blocco maiuscole attivo.</translation>
    </message>
    <message>
        <location filename="../askpassphrasedialog.cpp" line="102"/>
        <source>WARNING: If you encrypt your wallet and lose your passphrase, you will &lt;b&gt;LOSE ALL OF YOUR BITCOINS&lt;/b&gt;!
Are you sure you wish to encrypt your wallet?</source>
        <translation>ATTENZIONE: se si cifra il portamonete e si perde la frase d&apos;ordine, &lt;b&gt;SI PERDERANNO TUTTI I PROPRI BITCOIN&lt;/b&gt;!
Si è sicuri di voler cifrare il portamonete?</translation>
    </message>
    <message>
        <location filename="../askpassphrasedialog.cpp" line="118"/>
        <source>Wallet encryption failed due to an internal error. Your wallet was not encrypted.</source>
        <translation>Cifratura del portamonete fallita a causa di un errore interno. Il portamonete non è stato cifrato.</translation>
    </message>
</context>
<context>
    <name>BitcoinGUI</name>
    <message>
        <location filename="../bitcoingui.cpp" line="206"/>
        <source>Show the list of addresses for receiving payments</source>
        <translation>Mostra la lista di indirizzi su cui ricevere pagamenti</translation>
    </message>
    <message>
        <location filename="../bitcoingui.cpp" line="187"/>
        <source>&amp;Overview</source>
        <translation>&amp;Sintesi</translation>
    </message>
    <message>
        <location filename="../bitcoingui.cpp" line="193"/>
        <source>&amp;Transactions</source>
        <translation>&amp;Transazioni</translation>
    </message>
    <message>
        <location filename="../bitcoingui.cpp" line="199"/>
        <source>&amp;Address Book</source>
        <translation>&amp;Rubrica</translation>
    </message>
    <message>
        <location filename="../bitcoingui.cpp" line="200"/>
        <source>Edit the list of stored addresses and labels</source>
        <translation>Modifica la lista degli indirizzi salvati e delle etichette</translation>
    </message>
    <message>
        <location filename="../bitcoingui.cpp" line="211"/>
        <source>&amp;Send coins</source>
        <translation>&amp;Invia monete</translation>
    </message>
    <message>
        <location filename="../bitcoingui.cpp" line="255"/>
        <source>Encrypt or decrypt wallet</source>
        <translation>Cifra o decifra il portamonete</translation>
    </message>
    <message>
        <location filename="../bitcoingui.cpp" line="73"/>
        <source>Bitcoin Wallet</source>
        <translation>Portamonete di bitcoin</translation>
    </message>
    <message>
        <location filename="../bitcoingui.cpp" line="242"/>
        <source>Show information about Bitcoin</source>
        <translation>Mostra informazioni su Bitcoin</translation>
    </message>
    <message>
        <location filename="../bitcoingui.cpp" line="305"/>
        <source>Tabs toolbar</source>
        <translation>Barra degli strumenti &quot;Tabs&quot;</translation>
    </message>
    <message>
        <location filename="../bitcoingui.cpp" line="205"/>
        <source>&amp;Receive coins</source>
        <translation>&amp;Ricevi monete</translation>
    </message>
    <message>
        <location filename="../bitcoingui.cpp" line="260"/>
        <source>Change the passphrase used for wallet encryption</source>
        <translation>Cambia la passphrase per la cifratura del portamonete</translation>
    </message>
    <message>
        <location filename="../bitcoingui.cpp" line="237"/>
        <source>E&amp;xit</source>
        <translation>&amp;Esci</translation>
    </message>
    <message>
        <location filename="../bitcoingui.cpp" line="238"/>
        <source>Quit application</source>
        <translation>Chiudi applicazione</translation>
    </message>
    <message>
        <location filename="../bitcoingui.cpp" line="254"/>
        <source>&amp;Encrypt Wallet</source>
        <translation>&amp;Cifra il portamonete</translation>
    </message>
    <message>
        <location filename="../bitcoingui.cpp" line="244"/>
        <source>About &amp;Qt</source>
        <translation>Informazioni su &amp;Qt</translation>
    </message>
    <message>
        <location filename="../bitcoingui.cpp" line="329"/>
        <source>[testnet]</source>
        <translation>[testnet]</translation>
    </message>
    <message>
        <location filename="../bitcoingui.cpp" line="253"/>
        <source>Export the data in the current tab to a file</source>
        <translation>Esporta i dati nella tabella corrente su un file</translation>
    </message>
    <message>
        <location filename="../bitcoingui.cpp" line="247"/>
        <source>&amp;Options...</source>
        <translation>&amp;Opzioni...</translation>
    </message>
    <message>
        <location filename="../bitcoingui.cpp" line="258"/>
        <source>Backup wallet to another location</source>
        <translation>Backup portamonete in un&apos;altra locazione</translation>
    </message>
    <message>
        <location filename="../bitcoingui.cpp" line="259"/>
        <source>&amp;Change Passphrase</source>
        <translation>&amp;Cambia la passphrase</translation>
    </message>
    <message>
        <location filename="../bitcoingui.cpp" line="146"/>
        <location filename="../bitcoingui.cpp" line="478"/>
        <source>Synchronizing with network...</source>
        <translation>Sto sincronizzando con la rete...</translation>
    </message>
    <message>
        <location filename="../bitcoingui.cpp" line="252"/>
        <source>&amp;Export...</source>
        <translation>&amp;Esporta...</translation>
    </message>
    <message>
        <location filename="../bitcoingui.cpp" line="194"/>
        <source>Browse transaction history</source>
        <translation>Cerca nelle transazioni</translation>
    </message>
    <message>
        <location filename="../bitcoingui.cpp" line="212"/>
        <source>Send coins to a bitcoin address</source>
        <translation>Invia monete ad un indirizzo bitcoin</translation>
    </message>
    <message>
        <location filename="../bitcoingui.cpp" line="217"/>
        <source>Sign &amp;message</source>
        <translation>Firma il &amp;messaggio</translation>
    </message>
    <message>
        <location filename="../bitcoingui.cpp" line="218"/>
        <source>Prove you control an address</source>
        <translation>Dimostra di controllare un indirizzo</translation>
    </message>
    <message>
        <location filename="../bitcoingui.cpp" line="283"/>
        <source>&amp;File</source>
        <translation>&amp;File</translation>
    </message>
    <message>
        <location filename="../bitcoingui.cpp" line="292"/>
        <source>&amp;Settings</source>
        <translation>&amp;Impostazioni</translation>
    </message>
    <message>
        <location filename="../bitcoingui.cpp" line="298"/>
        <source>&amp;Help</source>
        <translation>&amp;Aiuto</translation>
    </message>
    <message>
        <location filename="../bitcoingui.cpp" line="245"/>
        <source>Show information about Qt</source>
        <translation>Mostra informazioni su Qt</translation>
    </message>
    <message>
        <location filename="../bitcoingui.cpp" line="806"/>
        <source>Backup Wallet</source>
        <translation>Backup Portamonete</translation>
    </message>
    <message>
        <location filename="../bitcoingui.cpp" line="806"/>
        <source>Wallet Data (*.dat)</source>
        <translation>Dati Portamonete (*.dat)</translation>
    </message>
    <message>
        <location filename="../bitcoingui.cpp" line="809"/>
        <source>Backup Failed</source>
        <translation>Backup fallito</translation>
    </message>
    <message>
        <location filename="../bitcoingui.cpp" line="809"/>
        <source>There was an error trying to save the wallet data to the new location.</source>
        <translation>C&apos;è stato un errore tentanto di salvare i dati del portamonete in un&apos;altra locazione</translation>
    </message>
    <message>
        <location filename="../bitcoingui.cpp" line="250"/>
        <source>Open &amp;Bitcoin</source>
        <translation>Apri &amp;Bitcoin</translation>
    </message>
    <message>
        <location filename="../bitcoingui.cpp" line="149"/>
        <source>Block chain synchronization in progress</source>
        <translation>sincronizzazione della catena di blocchi in corso</translation>
    </message>
    <message>
        <location filename="../bitcoingui.cpp" line="241"/>
        <source>&amp;About %1</source>
        <translation>&amp;Informazioni su %1</translation>
    </message>
    <message>
        <location filename="../bitcoingui.cpp" line="248"/>
        <source>Modify configuration options for bitcoin</source>
        <translation>Modifica configurazione opzioni per bitcoin</translation>
    </message>
    <message>
        <location filename="../bitcoingui.cpp" line="251"/>
        <source>Show the Bitcoin window</source>
        <translation>Mostra la finestra Bitcoin</translation>
    </message>
    <message>
        <location filename="../bitcoingui.cpp" line="257"/>
        <source>&amp;Backup Wallet</source>
        <translation type="unfinished">Backup Portamonete</translation>
    </message>
    <message>
        <location filename="../bitcoingui.cpp" line="421"/>
        <source>bitcoin-qt</source>
        <translation>bitcoin-qt</translation>
    </message>
    <message numerus="yes">
        <location filename="../bitcoingui.cpp" line="463"/>
        <source>%n active connection(s) to Bitcoin network</source>
        <translation>
            <numerusform></numerusform>
            <numerusform></numerusform>
        </translation>
    </message>
    <message>
        <location filename="../bitcoingui.cpp" line="501"/>
        <source>Downloaded %1 blocks of transaction history.</source>
        <translation>Scaricati %1 blocchi dello storico transazioni.</translation>
    </message>
    <message numerus="yes">
        <location filename="../bitcoingui.cpp" line="516"/>
        <source>%n second(s) ago</source>
        <translation>
            <numerusform>%n secondo fa</numerusform>
            <numerusform>%n secondi fa</numerusform>
        </translation>
    </message>
    <message numerus="yes">
        <location filename="../bitcoingui.cpp" line="520"/>
        <source>%n minute(s) ago</source>
        <translation>
            <numerusform>%n minuto fa</numerusform>
            <numerusform>%n minuti fa</numerusform>
        </translation>
    </message>
    <message numerus="yes">
        <location filename="../bitcoingui.cpp" line="524"/>
        <source>%n hour(s) ago</source>
        <translation>
            <numerusform>%n ora fa</numerusform>
            <numerusform>%n ore fa</numerusform>
        </translation>
    </message>
    <message numerus="yes">
        <location filename="../bitcoingui.cpp" line="528"/>
        <source>%n day(s) ago</source>
        <translation>
            <numerusform>%n giorno fa</numerusform>
            <numerusform>%n giorni fa</numerusform>
        </translation>
    </message>
    <message>
        <location filename="../bitcoingui.cpp" line="534"/>
        <source>Up to date</source>
        <translation>Aggiornato</translation>
    </message>
    <message>
        <location filename="../bitcoingui.cpp" line="539"/>
        <source>Catching up...</source>
        <translation>In aggiornamento...</translation>
    </message>
    <message>
        <location filename="../bitcoingui.cpp" line="547"/>
        <source>Last received block was generated %1.</source>
        <translation>L&apos;ultimo blocco ricevuto è stato generato %1</translation>
    </message>
    <message>
        <location filename="../bitcoingui.cpp" line="616"/>
        <source>This transaction is over the size limit.  You can still send it for a fee of %1, which goes to the nodes that process your transaction and helps to support the network.  Do you want to pay the fee?</source>
        <translation>Questa transazione è superiore al limite di dimensione. È comunque possibile inviarla con una commissione di %1, che va ai nodi che processano la tua transazione e contribuisce a sostenere la rete. Vuoi pagare la commissione?</translation>
    </message>
    <message>
        <location filename="../bitcoingui.cpp" line="648"/>
        <source>Sent transaction</source>
        <translation>Transazione inviata</translation>
    </message>
    <message>
        <location filename="../bitcoingui.cpp" line="649"/>
        <source>Incoming transaction</source>
        <translation>Transazione ricevuta</translation>
    </message>
    <message>
        <location filename="../bitcoingui.cpp" line="650"/>
        <source>Date: %1
Amount: %2
Type: %3
Address: %4
</source>
        <translation>Data: %1
Quantità: %2
Tipo: %3
Indirizzo: %4

</translation>
    </message>
    <message>
        <location filename="../bitcoingui.cpp" line="775"/>
        <source>Wallet is &lt;b&gt;encrypted&lt;/b&gt; and currently &lt;b&gt;unlocked&lt;/b&gt;</source>
        <translation>Il portamonete è &lt;b&gt;cifrato&lt;/b&gt; e attualmente &lt;b&gt;sbloccato&lt;/b&gt;</translation>
    </message>
    <message>
        <location filename="../bitcoingui.cpp" line="783"/>
        <source>Wallet is &lt;b&gt;encrypted&lt;/b&gt; and currently &lt;b&gt;locked&lt;/b&gt;</source>
        <translation>Il portamonete è &lt;b&gt;cifrato&lt;/b&gt; e attualmente &lt;b&gt;bloccato&lt;/b&gt;</translation>
    </message>
    <message>
        <location filename="../bitcoingui.cpp" line="621"/>
        <source>Sending...</source>
        <translation>Invio...</translation>
    </message>
    <message>
        <location filename="../bitcoingui.cpp" line="489"/>
        <source>Downloaded %1 of %2 blocks of transaction history.</source>
        <translation>Scaricati %1 dei %2 blocchi dello storico transazioni.</translation>
    </message>
    <message>
        <location filename="../bitcoingui.cpp" line="188"/>
        <source>Show general overview of wallet</source>
        <translation>Mostra lo stato generale del portamonete</translation>
    </message>
    <message>
        <location filename="../bitcoingui.cpp" line="316"/>
        <source>Actions toolbar</source>
        <translation>Barra degli strumenti &quot;Azioni&quot;</translation>
    </message>
    <message>
        <location filename="../bitcoin.cpp" line="144"/>
        <source>A fatal error occurred. Bitcoin can no longer continue safely and will quit.</source>
        <translation type="unfinished"></translation>
    </message>
</context>
<context>
    <name>DisplayOptionsPage</name>
    <message>
        <location filename="../optionsdialog.cpp" line="269"/>
        <source>&amp;Unit to show amounts in: </source>
        <translation>&amp;Unità di misura degli importi in: </translation>
    </message>
    <message>
        <location filename="../optionsdialog.cpp" line="273"/>
        <source>Choose the default subdivision unit to show in the interface, and when sending coins</source>
        <translation>Scegli l&apos;unità di suddivisione di default per l&apos;interfaccia e per l&apos;invio di monete</translation>
    </message>
    <message>
        <location filename="../optionsdialog.cpp" line="280"/>
        <source>&amp;Display addresses in transaction list</source>
        <translation>&amp;Mostra gli indirizzi nella lista delle transazioni</translation>
    </message>
    <message>
        <location filename="../optionsdialog.cpp" line="281"/>
        <source>Whether to show Bitcoin addresses in the transaction list</source>
        <translation type="unfinished"></translation>
    </message>
</context>
<context>
    <name>EditAddressDialog</name>
    <message>
        <location filename="../forms/editaddressdialog.ui" line="14"/>
        <source>Edit Address</source>
        <translation>Modifica l&apos;indirizzo</translation>
    </message>
    <message>
        <location filename="../forms/editaddressdialog.ui" line="25"/>
        <source>&amp;Label</source>
        <translation>&amp;Etichetta</translation>
    </message>
    <message>
        <location filename="../forms/editaddressdialog.ui" line="35"/>
        <source>The label associated with this address book entry</source>
        <translation>L&apos;etichetta associata a questo indirizzo nella rubrica</translation>
    </message>
    <message>
        <location filename="../forms/editaddressdialog.ui" line="42"/>
        <source>&amp;Address</source>
        <translation>&amp;Indirizzo</translation>
    </message>
    <message>
        <location filename="../forms/editaddressdialog.ui" line="52"/>
        <source>The address associated with this address book entry. This can only be modified for sending addresses.</source>
        <translation>L&apos;indirizzo associato a questa voce della rubrica. Si può modificare solo negli indirizzi di spedizione.</translation>
    </message>
    <message>
        <location filename="../editaddressdialog.cpp" line="20"/>
        <source>New receiving address</source>
        <translation>Nuovo indirizzo di ricezione</translation>
    </message>
    <message>
        <location filename="../editaddressdialog.cpp" line="24"/>
        <source>New sending address</source>
        <translation>Nuovo indirizzo d&apos;invio</translation>
    </message>
    <message>
        <location filename="../editaddressdialog.cpp" line="27"/>
        <source>Edit receiving address</source>
        <translation>Modifica indirizzo di ricezione</translation>
    </message>
    <message>
        <location filename="../editaddressdialog.cpp" line="91"/>
        <source>The entered address &quot;%1&quot; is already in the address book.</source>
        <translation>L&apos;indirizzo inserito &quot;%1&quot; è già in rubrica.</translation>
    </message>
    <message>
        <location filename="../editaddressdialog.cpp" line="101"/>
        <source>Could not unlock wallet.</source>
        <translation>Impossibile sbloccare il portamonete.</translation>
    </message>
    <message>
        <location filename="../editaddressdialog.cpp" line="106"/>
        <source>New key generation failed.</source>
        <translation>Generazione della nuova chiave non riuscita.</translation>
    </message>
    <message>
        <location filename="../editaddressdialog.cpp" line="31"/>
        <source>Edit sending address</source>
        <translation>Modifica indirizzo d&apos;invio</translation>
    </message>
    <message>
        <location filename="../editaddressdialog.cpp" line="96"/>
        <source>The entered address &quot;%1&quot; is not a valid bitcoin address.</source>
        <translation>L&apos;indirizzo inserito &quot;%1&quot; non è un indirizzo bitcoin valido.</translation>
    </message>
</context>
<context>
    <name>MainOptionsPage</name>
    <message>
        <location filename="../optionsdialog.cpp" line="170"/>
        <source>&amp;Start Bitcoin on window system startup</source>
        <translation>&amp;Fai partire Bitcoin all&apos;avvio del sistema</translation>
    </message>
    <message>
        <location filename="../optionsdialog.cpp" line="171"/>
        <source>Automatically start Bitcoin after the computer is turned on</source>
        <translation>Avvia automaticamente Bitcoin all&apos;accensione del computer</translation>
    </message>
    <message>
        <location filename="../optionsdialog.cpp" line="175"/>
        <source>&amp;Minimize to the tray instead of the taskbar</source>
        <translation>&amp;Minimizza sul tray invece che sulla barra delle applicazioni</translation>
    </message>
    <message>
        <location filename="../optionsdialog.cpp" line="176"/>
        <source>Show only a tray icon after minimizing the window</source>
        <translation>Mostra solo un&apos;icona nel tray quando si minimizza la finestra</translation>
    </message>
    <message>
        <location filename="../optionsdialog.cpp" line="180"/>
        <source>Map port using &amp;UPnP</source>
        <translation>Mappa le porte tramite l&apos;&amp;UPnP</translation>
    </message>
    <message>
        <location filename="../optionsdialog.cpp" line="185"/>
        <source>M&amp;inimize on close</source>
        <translation>M&amp;inimizza alla chiusura</translation>
    </message>
    <message>
        <location filename="../optionsdialog.cpp" line="181"/>
        <source>Automatically open the Bitcoin client port on the router. This only works when your router supports UPnP and it is enabled.</source>
        <translation>Apri automaticamente la porta del client Bitcoin sul router. Questo funziona solo se il router supporta UPnP ed è abilitato.</translation>
    </message>
    <message>
        <location filename="../optionsdialog.cpp" line="186"/>
        <source>Minimize instead of exit the application when the window is closed. When this option is enabled, the application will be closed only after selecting Quit in the menu.</source>
        <translation>Riduci ad icona, invece di uscire dall&apos;applicazione quando la finestra viene chiusa. Quando questa opzione è attivata, l&apos;applicazione verrà chiusa solo dopo aver selezionato Esci nel menu.</translation>
    </message>
    <message>
        <location filename="../optionsdialog.cpp" line="190"/>
        <source>&amp;Connect through SOCKS4 proxy:</source>
        <translation>&amp;Collegati tramite SOCKS4 proxy:</translation>
    </message>
    <message>
        <location filename="../optionsdialog.cpp" line="191"/>
        <source>Connect to the Bitcoin network through a SOCKS4 proxy (e.g. when connecting through Tor)</source>
        <translation>Connettiti alla rete Bitcon attraverso un proxy SOCKS4 (ad esempio quando ci si collega via Tor)</translation>
    </message>
    <message>
        <location filename="../optionsdialog.cpp" line="196"/>
        <source>Proxy &amp;IP: </source>
        <translation>&amp;IP del proxy: </translation>
    </message>
    <message>
        <location filename="../optionsdialog.cpp" line="202"/>
        <source>IP address of the proxy (e.g. 127.0.0.1)</source>
        <translation>Indirizzo IP del proxy (ad esempio 127.0.0.1)</translation>
    </message>
    <message>
        <location filename="../optionsdialog.cpp" line="205"/>
        <source>&amp;Port: </source>
        <translation>&amp;Porta: </translation>
    </message>
    <message>
        <location filename="../optionsdialog.cpp" line="211"/>
        <source>Port of the proxy (e.g. 1234)</source>
        <translation>Porta del proxy (es. 1234)</translation>
    </message>
    <message>
        <location filename="../optionsdialog.cpp" line="217"/>
        <source>Optional transaction fee per kB that helps make sure your transactions are processed quickly. Most transactions are 1 kB. Fee 0.01 recommended.</source>
        <translation>Commissione di transazione per kB; è opzionale e contribuisce ad assicurare che le transazioni siano elaborate velocemente. Le transazioni sono per la maggior parte da 1 kB. Commissione raccomandata 0,01.</translation>
    </message>
    <message>
        <location filename="../optionsdialog.cpp" line="223"/>
        <source>Pay transaction &amp;fee</source>
        <translation>Paga la &amp;commissione</translation>
    </message>
</context>
<context>
    <name>MessagePage</name>
    <message>
        <location filename="../messagepage.cpp" line="101"/>
        <source>Sign failed</source>
        <translation>Firma non riuscita</translation>
    </message>
    <message>
        <location filename="../forms/messagepage.ui" line="105"/>
        <source>Click &quot;Sign Message&quot; to get signature</source>
        <translation>Clicca &quot;Firma il messaggio&quot; per ottenere la firma</translation>
    </message>
    <message>
        <location filename="../forms/messagepage.ui" line="38"/>
        <source>The address to sign the message with  (e.g. 1NS17iag9jJgTHD1VXjvLCEnZuQ3rJDE9L)</source>
        <translation type="unfinished">Inserisci un indirizzo Bitcoin (ad esempio 1NS17iag9jJgTHD1VXjvLCEnZuQ3rJDE9L)</translation>
    </message>
    <message>
        <location filename="../forms/messagepage.ui" line="48"/>
        <source>Choose adress from address book</source>
        <translation>Scegli l&apos;indirizzo dalla rubrica</translation>
    </message>
    <message>
        <location filename="../forms/messagepage.ui" line="71"/>
        <source>Paste address from clipboard</source>
        <translation>Incollare l&apos;indirizzo dagli appunti</translation>
    </message>
    <message>
        <location filename="../forms/messagepage.ui" line="81"/>
        <source>Alt+P</source>
        <translation>Alt+P</translation>
    </message>
    <message>
        <location filename="../forms/messagepage.ui" line="93"/>
        <source>Enter the message you want to sign here</source>
        <translation>Inserisci qui il messaggio che vuoi firmare</translation>
    </message>
    <message>
        <location filename="../messagepage.cpp" line="74"/>
        <location filename="../messagepage.cpp" line="89"/>
        <location filename="../messagepage.cpp" line="101"/>
        <source>Error signing</source>
        <translation>Errore nel firmare</translation>
    </message>
    <message>
        <location filename="../messagepage.cpp" line="74"/>
        <source>%1 is not a valid address.</source>
        <translation>%1 non è un indirizzo valido.</translation>
    </message>
    <message>
        <location filename="../messagepage.cpp" line="89"/>
        <source>Private key for %1 is not available.</source>
        <translation>La chiave privata per %1 non è disponibile.</translation>
    </message>
    <message>
        <location filename="../forms/messagepage.ui" line="14"/>
        <source>Message</source>
        <translation>Messaggio</translation>
    </message>
    <message>
        <location filename="../forms/messagepage.ui" line="20"/>
        <source>You can sign messages with your addresses to prove you own them. Be careful not to sign anything vague, as phishing attacks may try to trick you into signing your identity over to them. Only sign fully-detailed statements you agree to.</source>
        <translation>Puoi firmare messeggi con i tuoi indirizzi per dimostrare che sono tuoi. Fai attenzione a non firmare niente di vago, visto che gli attacchi di phishing potrebbero cercare di spingerti a mettere la tua firma su di loro. Firma solo dichiarazioni completamente dettagliate con cui sei d&apos;accordo.</translation>
    </message>
    <message>
        <location filename="../forms/messagepage.ui" line="58"/>
        <source>Alt+A</source>
        <translation>Alt+A</translation>
    </message>
    <message>
        <location filename="../forms/messagepage.ui" line="117"/>
        <source>Sign a message to prove you own this address</source>
        <translation>Firma un messaggio per dimostrare di possedere questo indirizzo</translation>
    </message>
    <message>
        <location filename="../forms/messagepage.ui" line="120"/>
        <source>&amp;Sign Message</source>
        <translation>&amp;Firma il messaggio</translation>
    </message>
    <message>
        <location filename="../forms/messagepage.ui" line="131"/>
        <source>Copy the current signature to the system clipboard</source>
        <translation type="unfinished"></translation>
    </message>
    <message>
        <location filename="../forms/messagepage.ui" line="134"/>
        <source>&amp;Copy to Clipboard</source>
        <translation>&amp;Copia nella clipboard</translation>
    </message>
</context>
<context>
    <name>OptionsDialog</name>
    <message>
        <location filename="../optionsdialog.cpp" line="79"/>
        <source>Main</source>
        <translation>Principale</translation>
    </message>
    <message>
        <location filename="../optionsdialog.cpp" line="84"/>
        <source>Display</source>
        <translation>Mostra</translation>
    </message>
    <message>
        <location filename="../optionsdialog.cpp" line="104"/>
        <source>Options</source>
        <translation>Opzioni</translation>
    </message>
</context>
<context>
    <name>OverviewPage</name>
    <message>
        <location filename="../overviewpage.cpp" line="108"/>
        <source>Total of transactions that have yet to be confirmed, and do not yet count toward the current balance</source>
        <translation>Totale delle transazioni in corso di conferma, che non sono ancora incluse nel saldo attuale</translation>
    </message>
    <message>
        <location filename="../forms/overviewpage.ui" line="14"/>
        <source>Form</source>
        <translation>Modulo</translation>
    </message>
    <message>
        <location filename="../forms/overviewpage.ui" line="40"/>
        <source>Balance:</source>
        <translation>Saldo</translation>
    </message>
    <message>
        <location filename="../forms/overviewpage.ui" line="54"/>
        <source>Number of transactions:</source>
        <translation>Numero di transazioni:</translation>
    </message>
    <message>
        <location filename="../overviewpage.cpp" line="103"/>
        <source>Your current balance</source>
        <translation>Saldo attuale</translation>
    </message>
    <message>
        <location filename="../forms/overviewpage.ui" line="61"/>
        <source>0</source>
        <translation>0</translation>
    </message>
    <message>
        <location filename="../forms/overviewpage.ui" line="68"/>
        <source>Unconfirmed:</source>
        <translation>Non confermato:</translation>
    </message>
    <message>
        <location filename="../forms/overviewpage.ui" line="88"/>
        <source>Wallet</source>
        <translation>Portamonete</translation>
    </message>
    <message>
        <location filename="../forms/overviewpage.ui" line="124"/>
        <source>&lt;b&gt;Recent transactions&lt;/b&gt;</source>
        <translation>&lt;b&gt;Transazioni recenti&lt;/b&gt;</translation>
    </message>
    <message>
        <location filename="../overviewpage.cpp" line="111"/>
        <source>Total number of transactions in wallet</source>
        <translation>Numero delle transazioni effettuate</translation>
    </message>
</context>
<context>
    <name>QRCodeDialog</name>
    <message>
        <location filename="../forms/qrcodedialog.ui" line="70"/>
        <source>Amount:</source>
        <translation>Importo:</translation>
    </message>
    <message>
        <location filename="../qrcodedialog.cpp" line="48"/>
        <source>Error encoding URI into QR Code.</source>
        <translation type="unfinished"></translation>
    </message>
    <message>
        <location filename="../qrcodedialog.cpp" line="113"/>
        <source>PNG Images (*.png)</source>
        <translation>Immagini PNG (*.png)</translation>
    </message>
    <message>
<<<<<<< HEAD
        <location filename="../qrcodedialog.cpp" line="113"/>
        <source>Save Image...</source>
        <translation type="unfinished"></translation>
    </message>
    <message>
        <location filename="../forms/qrcodedialog.ui" line="121"/>
        <source>Label:</source>
        <translation>Etichetta:</translation>
    </message>
    <message>
        <location filename="../forms/qrcodedialog.ui" line="55"/>
        <source>Request Payment</source>
        <translation>Richiedi pagamento</translation>
=======
        <location filename="../forms/sendcoinsdialog.ui" line="147"/>
        <source>S&amp;end</source>
        <translation>&amp;Spedisci</translation>
    </message>
    <message>
        <location filename="../forms/sendcoinsdialog.ui" line="113"/>
        <source>123.456 BTC</source>
        <translation>123,456 BTC</translation>
    </message>
    <message>
        <location filename="../sendcoinsdialog.cpp" line="93"/>
        <source>&lt;b&gt;%1&lt;/b&gt; to %2 (%3)</source>
        <translation>&lt;b&gt;%1&lt;/b&gt; to %2 (%3)</translation>
>>>>>>> 6ec7ac15
    </message>
    <message>
        <location filename="../forms/qrcodedialog.ui" line="14"/>
        <source>Dialog</source>
        <translation>Dialogo</translation>
    </message>
    <message>
        <location filename="../forms/qrcodedialog.ui" line="32"/>
        <source>QR Code</source>
        <translation>Codice QR</translation>
    </message>
    <message>
        <location filename="../forms/qrcodedialog.ui" line="105"/>
        <source>BTC</source>
        <translation>BTC</translation>
    </message>
    <message>
        <location filename="../forms/qrcodedialog.ui" line="144"/>
        <source>Message:</source>
        <translation>Messaggio:</translation>
    </message>
    <message>
        <location filename="../forms/qrcodedialog.ui" line="186"/>
        <source>&amp;Save As...</source>
        <translation>&amp;Salva come...</translation>
    </message>
</context>
<context>
    <name>SendCoinsDialog</name>
    <message>
        <location filename="../forms/sendcoinsdialog.ui" line="64"/>
        <source>Send to multiple recipients at once</source>
        <translation>Spedisci a diversi beneficiari in una volta sola</translation>
    </message>
    <message>
        <location filename="../forms/sendcoinsdialog.ui" line="147"/>
        <source>&amp;Send</source>
        <translation>&amp;Spedisci</translation>
    </message>
    <message>
        <location filename="../forms/sendcoinsdialog.ui" line="144"/>
        <source>Confirm the send action</source>
        <translation>Conferma la spedizione</translation>
    </message>
    <message>
        <location filename="../forms/sendcoinsdialog.ui" line="14"/>
        <location filename="../sendcoinsdialog.cpp" line="123"/>
        <location filename="../sendcoinsdialog.cpp" line="128"/>
        <location filename="../sendcoinsdialog.cpp" line="133"/>
        <location filename="../sendcoinsdialog.cpp" line="138"/>
        <location filename="../sendcoinsdialog.cpp" line="144"/>
        <location filename="../sendcoinsdialog.cpp" line="149"/>
        <location filename="../sendcoinsdialog.cpp" line="154"/>
        <source>Send Coins</source>
        <translation>Spedisci Bitcoin</translation>
    </message>
    <message>
        <location filename="../sendcoinsdialog.cpp" line="95"/>
        <source>&lt;b&gt;%1&lt;/b&gt; to %2 (%3)</source>
        <translation>&lt;b&gt;%1&lt;/b&gt; to %2 (%3)</translation>
    </message>
    <message>
        <location filename="../sendcoinsdialog.cpp" line="100"/>
        <source>Confirm send coins</source>
        <translation>Conferma la spedizione di bitcoin</translation>
    </message>
    <message>
        <location filename="../sendcoinsdialog.cpp" line="101"/>
        <source>Are you sure you want to send %1?</source>
        <translation>Si è sicuri di voler spedire %1?</translation>
    </message>
    <message>
        <location filename="../sendcoinsdialog.cpp" line="101"/>
        <source> and </source>
        <translation> e </translation>
    </message>
    <message>
        <location filename="../sendcoinsdialog.cpp" line="124"/>
        <source>The recipient address is not valid, please recheck.</source>
        <translation>L&apos;indirizzo del beneficiario non è valido, per cortesia controlla.</translation>
    </message>
    <message>
        <location filename="../sendcoinsdialog.cpp" line="155"/>
        <source>Error: The transaction was rejected. This might happen if some of the coins in your wallet were already spent, such as if you used a copy of wallet.dat and coins were spent in the copy but not marked as spent here.</source>
        <translation>Errore: la transazione è stata rifiutata. Ciò accade se alcuni bitcoin nel portamonete sono stati già spesi, ad esempio se è stata usata una copia del file wallet.dat e i bitcoin sono stati spesi dalla copia ma non segnati come spesi qui.</translation>
    </message>
    <message>
        <location filename="../forms/sendcoinsdialog.ui" line="113"/>
        <source>123.456 BTC</source>
        <translation>123,456 BTC</translation>
    </message>
    <message>
        <location filename="../sendcoinsdialog.cpp" line="129"/>
        <source>The amount to pay must be larger than 0.</source>
        <translation>L&apos;importo da pagare dev&apos;essere maggiore di 0.</translation>
    </message>
    <message>
        <location filename="../forms/sendcoinsdialog.ui" line="84"/>
        <source>Remove all transaction fields</source>
        <translation>Rimuovi tutti i campi della transazione</translation>
    </message>
    <message>
        <location filename="../forms/sendcoinsdialog.ui" line="106"/>
        <source>Balance:</source>
        <translation>Saldo:</translation>
    </message>
    <message>
        <location filename="../forms/sendcoinsdialog.ui" line="67"/>
        <source>&amp;Add recipient...</source>
        <translation>&amp;Aggiungi beneficiario...</translation>
    </message>
    <message>
        <location filename="../forms/sendcoinsdialog.ui" line="87"/>
        <source>Clear all</source>
        <translation>Cancella tutto</translation>
    </message>
    <message>
        <location filename="../sendcoinsdialog.cpp" line="134"/>
        <source>The amount exceeds your balance.</source>
        <translation>Nincs ennyi bitcoin az egyenlegeden.</translation>
    </message>
    <message>
        <location filename="../sendcoinsdialog.cpp" line="139"/>
        <source>The total exceeds your balance when the %1 transaction fee is included.</source>
        <translation>Il totale è superiore al saldo attuale includendo la commissione %1.</translation>
    </message>
    <message>
        <location filename="../sendcoinsdialog.cpp" line="145"/>
        <source>Duplicate address found, can only send to each address once per send operation.</source>
        <translation>Trovato un indirizzo doppio, si può spedire solo una volta a ciascun indirizzo in una singola operazione.</translation>
    </message>
    <message>
        <location filename="../sendcoinsdialog.cpp" line="150"/>
        <source>Error: Transaction creation failed.</source>
        <translation>Hiba: nem sikerült létrehozni a tranzakciót.</translation>
    </message>
</context>
<context>
    <name>SendCoinsEntry</name>
    <message>
        <location filename="../forms/sendcoinsentry.ui" line="120"/>
        <source>Paste address from clipboard</source>
        <translation>Incollare l&apos;indirizzo dagli appunti</translation>
    </message>
    <message>
        <location filename="../forms/sendcoinsentry.ui" line="14"/>
        <source>Form</source>
        <translation>Modulo</translation>
    </message>
    <message>
        <location filename="../forms/sendcoinsentry.ui" line="93"/>
        <source>The address to send the payment to  (e.g. 1NS17iag9jJgTHD1VXjvLCEnZuQ3rJDE9L)</source>
        <translation>L&apos;indirizzo del beneficiario cui inviare il pagamento (ad esempio 1NS17iag9jJgTHD1VXjvLCEnZuQ3rJDE9L)</translation>
    </message>
    <message>
        <location filename="../forms/sendcoinsentry.ui" line="130"/>
        <source>Alt+P</source>
        <translation>Alt+P</translation>
    </message>
    <message>
        <location filename="../forms/sendcoinsentry.ui" line="29"/>
        <source>A&amp;mount:</source>
        <translation>&amp;Importo:</translation>
    </message>
    <message>
        <location filename="../forms/sendcoinsentry.ui" line="42"/>
        <source>Pay &amp;To:</source>
        <translation>Paga &amp;a:</translation>
    </message>
    <message>
        <location filename="../forms/sendcoinsentry.ui" line="66"/>
        <location filename="../sendcoinsentry.cpp" line="26"/>
        <source>Enter a label for this address to add it to your address book</source>
        <translation>Inserisci un&apos;etichetta per questo indirizzo, per aggiungerlo nella rubrica</translation>
    </message>
    <message>
        <location filename="../forms/sendcoinsentry.ui" line="75"/>
        <source>&amp;Label:</source>
        <translation>&amp;Etichetta:</translation>
    </message>
    <message>
        <location filename="../forms/sendcoinsentry.ui" line="103"/>
        <source>Choose address from address book</source>
        <translation>Scegli l&apos;indirizzo dalla rubrica</translation>
    </message>
    <message>
        <location filename="../forms/sendcoinsentry.ui" line="137"/>
        <source>Remove this recipient</source>
        <translation>Rimuovere questo beneficiario</translation>
    </message>
    <message>
        <location filename="../forms/sendcoinsentry.ui" line="113"/>
        <source>Alt+A</source>
        <translation>Alt+A</translation>
    </message>
    <message>
        <location filename="../sendcoinsentry.cpp" line="25"/>
        <source>Enter a Bitcoin address (e.g. 1NS17iag9jJgTHD1VXjvLCEnZuQ3rJDE9L)</source>
        <translation>Inserisci un indirizzo Bitcoin (ad esempio 1NS17iag9jJgTHD1VXjvLCEnZuQ3rJDE9L)</translation>
    </message>
</context>
<context>
    <name>TransactionDesc</name>
    <message>
<<<<<<< HEAD
        <location filename="../transactiondesc.cpp" line="28"/>
        <source>%1/unconfirmed</source>
        <translation>%1/non confermato</translation>
=======
        <location filename="../transactiondesc.cpp" line="237"/>
        <source>Generated coins must wait 120 blocks before they can be spent.  When you generated this block, it was broadcast to the network to be added to the block chain.  If it fails to get into the chain, it will change to &quot;not accepted&quot; and not be spendable.  This may occasionally happen if another node generates a block within a few seconds of yours.</source>
        <translation>Bisogna attendere 120 blocchi prima di spendere I bitcoin generati. Quando è stato generato questo blocco, è stato trasmesso alla rete per aggiungerlo alla catena di blocchi. Se non riesce a entrare nella catena, verrà modificato in &quot;non accettato&quot; e non sarà spendibile. Questo può accadere a volte, se un altro nodo genera un blocco entro pochi secondi del tuo.</translation>
>>>>>>> 6ec7ac15
    </message>
    <message>
        <location filename="../transactiondesc.cpp" line="47"/>
        <source>&lt;b&gt;Status:&lt;/b&gt; </source>
        <translation>&lt;b&gt;Stato:&lt;/b&gt; </translation>
    </message>
    <message>
        <location filename="../transactiondesc.cpp" line="90"/>
        <source>unknown</source>
        <translation>sconosciuto</translation>
    </message>
    <message>
        <location filename="../transactiondesc.cpp" line="20"/>
        <source>Open until %1</source>
        <translation>Aperto fino a %1</translation>
    </message>
    <message>
        <location filename="../transactiondesc.cpp" line="18"/>
        <source>Open for %1 blocks</source>
        <translation>Megnyitva %1 blokkra</translation>
    </message>
    <message>
        <location filename="../transactiondesc.cpp" line="26"/>
        <source>%1/offline?</source>
        <translation>%1/offline?</translation>
    </message>
    <message>
        <location filename="../transactiondesc.cpp" line="52"/>
        <source>, has not been successfully broadcast yet</source>
        <translation>, non è stato ancora trasmesso con successo</translation>
    </message>
    <message>
        <location filename="../transactiondesc.cpp" line="54"/>
        <source>, broadcast through %1 node</source>
        <translation>, trasmesso attraverso %1 nodo</translation>
    </message>
    <message>
        <location filename="../transactiondesc.cpp" line="56"/>
        <source>, broadcast through %1 nodes</source>
        <translation>, trasmesso attraverso %1 nodi</translation>
    </message>
    <message>
        <location filename="../transactiondesc.cpp" line="60"/>
        <source>&lt;b&gt;Date:&lt;/b&gt; </source>
        <translation>&lt;b&gt;Data:&lt;/b&gt; </translation>
    </message>
    <message>
        <location filename="../transactiondesc.cpp" line="67"/>
        <source>&lt;b&gt;Source:&lt;/b&gt; Generated&lt;br&gt;</source>
        <translation>&lt;b&gt;Fonte:&lt;/b&gt; Generato&lt;br&gt;</translation>
    </message>
    <message>
<<<<<<< HEAD
        <location filename="../transactiondesc.cpp" line="73"/>
        <location filename="../transactiondesc.cpp" line="90"/>
=======
        <location filename="../transactiondesc.cpp" line="88"/>
        <location filename="../transactiondesc.cpp" line="105"/>
>>>>>>> 6ec7ac15
        <source>&lt;b&gt;From:&lt;/b&gt; </source>
        <translation>&lt;b&gt;Da:&lt;/b&gt; </translation>
    </message>
    <message>
<<<<<<< HEAD
        <location filename="../transactiondesc.cpp" line="91"/>
        <location filename="../transactiondesc.cpp" line="114"/>
        <location filename="../transactiondesc.cpp" line="173"/>
=======
        <location filename="../transactiondesc.cpp" line="106"/>
        <location filename="../transactiondesc.cpp" line="129"/>
        <location filename="../transactiondesc.cpp" line="188"/>
>>>>>>> 6ec7ac15
        <source>&lt;b&gt;To:&lt;/b&gt; </source>
        <translation>&lt;b&gt;Per:&lt;/b&gt; </translation>
    </message>
    <message>
<<<<<<< HEAD
        <location filename="../transactiondesc.cpp" line="94"/>
=======
        <location filename="../transactiondesc.cpp" line="109"/>
>>>>>>> 6ec7ac15
        <source> (yours, label: </source>
        <translation> (vostro, etichetta: </translation>
    </message>
    <message>
<<<<<<< HEAD
        <location filename="../transactiondesc.cpp" line="96"/>
=======
        <location filename="../transactiondesc.cpp" line="111"/>
>>>>>>> 6ec7ac15
        <source> (yours)</source>
        <translation> (vostro)</translation>
    </message>
    <message>
<<<<<<< HEAD
        <location filename="../transactiondesc.cpp" line="131"/>
        <location filename="../transactiondesc.cpp" line="145"/>
        <location filename="../transactiondesc.cpp" line="190"/>
        <location filename="../transactiondesc.cpp" line="207"/>
=======
        <location filename="../transactiondesc.cpp" line="146"/>
        <location filename="../transactiondesc.cpp" line="160"/>
        <location filename="../transactiondesc.cpp" line="205"/>
        <location filename="../transactiondesc.cpp" line="222"/>
>>>>>>> 6ec7ac15
        <source>&lt;b&gt;Credit:&lt;/b&gt; </source>
        <translation>&lt;b&gt;Credito:&lt;/b&gt; </translation>
    </message>
    <message>
<<<<<<< HEAD
        <location filename="../transactiondesc.cpp" line="133"/>
=======
        <location filename="../transactiondesc.cpp" line="148"/>
>>>>>>> 6ec7ac15
        <source>(%1 matures in %2 more blocks)</source>
        <translation>(%1 matura in altri %2 blocchi)</translation>
    </message>
    <message>
<<<<<<< HEAD
        <location filename="../transactiondesc.cpp" line="137"/>
=======
        <location filename="../transactiondesc.cpp" line="152"/>
>>>>>>> 6ec7ac15
        <source>(not accepted)</source>
        <translation>(non accettate)</translation>
    </message>
    <message>
<<<<<<< HEAD
        <location filename="../transactiondesc.cpp" line="181"/>
        <location filename="../transactiondesc.cpp" line="189"/>
        <location filename="../transactiondesc.cpp" line="204"/>
=======
        <location filename="../transactiondesc.cpp" line="196"/>
        <location filename="../transactiondesc.cpp" line="204"/>
        <location filename="../transactiondesc.cpp" line="219"/>
>>>>>>> 6ec7ac15
        <source>&lt;b&gt;Debit:&lt;/b&gt; </source>
        <translation>&lt;b&gt;Debito:&lt;/b&gt; </translation>
    </message>
    <message>
<<<<<<< HEAD
        <location filename="../transactiondesc.cpp" line="195"/>
=======
        <location filename="../transactiondesc.cpp" line="210"/>
>>>>>>> 6ec7ac15
        <source>&lt;b&gt;Transaction fee:&lt;/b&gt; </source>
        <translation>&lt;b&gt;Tranzakciós díj:&lt;/b&gt; </translation>
    </message>
    <message>
<<<<<<< HEAD
        <location filename="../transactiondesc.cpp" line="211"/>
=======
        <location filename="../transactiondesc.cpp" line="226"/>
>>>>>>> 6ec7ac15
        <source>&lt;b&gt;Net amount:&lt;/b&gt; </source>
        <translation>&lt;b&gt;Importo netto:&lt;/b&gt; </translation>
    </message>
    <message>
<<<<<<< HEAD
        <location filename="../transactiondesc.cpp" line="217"/>
=======
        <location filename="../transactiondesc.cpp" line="232"/>
>>>>>>> 6ec7ac15
        <source>Message:</source>
        <translation>Messaggio:</translation>
    </message>
    <message>
        <location filename="../transactiondesc.cpp" line="219"/>
        <source>Comment:</source>
        <translation>Commento:</translation>
    </message>
    <message>
        <location filename="../transactiondesc.cpp" line="221"/>
        <source>Transaction ID:</source>
        <translation>ID della transazione:</translation>
    </message>
    <message>
<<<<<<< HEAD
        <location filename="../transactiondesc.cpp" line="224"/>
        <source>Generated coins must wait 120 blocks before they can be spent.  When you generated this block, it was broadcast to the network to be added to the block chain.  If it fails to get into the chain, it will change to &quot;not accepted&quot; and not be spendable.  This may occasionally happen if another node generates a block within a few seconds of yours.</source>
        <translation>Bisogna attendere 120 blocchi prima di spendere I bitcoin generati. Quando è stato generato questo blocco, è stato trasmesso alla rete per aggiungerlo alla catena di blocchi. Se non riesce a entrare nella catena, verrà modificato in &quot;non accettato&quot; e non sarà spendibile. Questo può accadere a volte, se un altro nodo genera un blocco entro pochi secondi del tuo.</translation>
    </message>
    <message>
        <location filename="../transactiondesc.cpp" line="30"/>
        <source>%1 confirmations</source>
        <translation>%1 conferme</translation>
=======
        <location filename="../transactiondesc.cpp" line="105"/>
        <source>unknown</source>
        <translation>sconosciuto</translation>
    </message>
    <message>
        <location filename="../transactiondesc.cpp" line="234"/>
        <source>Comment:</source>
        <translation>Commento:</translation>
>>>>>>> 6ec7ac15
    </message>
</context>
<context>
    <name>TransactionDescDialog</name>
    <message>
        <location filename="../forms/transactiondescdialog.ui" line="14"/>
        <source>Transaction details</source>
        <translation>Dettagli sulla transazione</translation>
    </message>
    <message>
        <location filename="../forms/transactiondescdialog.ui" line="20"/>
        <source>This pane shows a detailed description of the transaction</source>
        <translation>Questo pannello mostra una descrizione dettagliata della transazione</translation>
    </message>
</context>
<context>
    <name>TransactionTableModel</name>
    <message>
        <location filename="../transactiontablemodel.cpp" line="214"/>
        <source>Date</source>
        <translation>Data</translation>
    </message>
    <message>
        <location filename="../transactiontablemodel.cpp" line="214"/>
        <source>Address</source>
        <translation>Indirizzo</translation>
    </message>
    <message>
        <location filename="../transactiontablemodel.cpp" line="214"/>
        <source>Amount</source>
        <translation>Importo</translation>
    </message>
    <message numerus="yes">
        <location filename="../transactiontablemodel.cpp" line="277"/>
        <source>Open for %n block(s)</source>
        <translation>
            <numerusform>Aperto per %n blocco</numerusform>
            <numerusform>Aperto per %n blocchi</numerusform>
        </translation>
    </message>
    <message>
        <location filename="../transactiontablemodel.cpp" line="280"/>
        <source>Open until %1</source>
        <translation>Aperto fino a %1</translation>
    </message>
    <message>
        <location filename="../transactiontablemodel.cpp" line="286"/>
        <source>Unconfirmed (%1 of %2 confirmations)</source>
        <translation>Non confermati (%1 su %2 conferme)</translation>
    </message>
    <message>
        <location filename="../transactiontablemodel.cpp" line="289"/>
        <source>Confirmed (%1 confirmations)</source>
        <translation>Confermato (%1 conferme)</translation>
    </message>
    <message>
        <location filename="../transactiontablemodel.cpp" line="306"/>
        <source>Generated but not accepted</source>
        <translation>Generati, ma non accettati</translation>
    </message>
    <message>
        <location filename="../transactiontablemodel.cpp" line="349"/>
        <source>Received with</source>
        <translation>Ricevuto tramite</translation>
    </message>
    <message>
        <location filename="../transactiontablemodel.cpp" line="351"/>
        <source>Received from</source>
        <translation>Ricevuto da</translation>
    </message>
    <message>
        <location filename="../transactiontablemodel.cpp" line="354"/>
        <source>Sent to</source>
        <translation>Spedito a</translation>
    </message>
    <message>
        <location filename="../transactiontablemodel.cpp" line="356"/>
        <source>Payment to yourself</source>
        <translation>Pagamento a te stesso</translation>
    </message>
    <message>
        <location filename="../transactiontablemodel.cpp" line="358"/>
        <source>Mined</source>
        <translation>Ottenuto dal mining</translation>
    </message>
    <message>
        <location filename="../transactiontablemodel.cpp" line="396"/>
        <source>(n/a)</source>
        <translation>(N / a)</translation>
    </message>
    <message>
        <location filename="../transactiontablemodel.cpp" line="595"/>
        <source>Transaction status. Hover over this field to show number of confirmations.</source>
        <translation>Stato della transazione. Passare con il mouse su questo campo per vedere il numero di conferme.</translation>
    </message>
    <message>
        <location filename="../transactiontablemodel.cpp" line="597"/>
        <source>Date and time that the transaction was received.</source>
        <translation>Data e ora in cui la transazione è stata ricevuta.</translation>
    </message>
    <message>
        <location filename="../transactiontablemodel.cpp" line="599"/>
        <source>Type of transaction.</source>
        <translation>Tipo di transazione.</translation>
    </message>
    <message>
        <location filename="../transactiontablemodel.cpp" line="601"/>
        <source>Destination address of transaction.</source>
        <translation>Indirizzo di destinazione della transazione.</translation>
    </message>
    <message>
        <location filename="../transactiontablemodel.cpp" line="603"/>
        <source>Amount removed from or added to balance.</source>
        <translation>Importo rimosso o aggiunto al saldo.</translation>
    </message>
    <message>
        <location filename="../transactiontablemodel.cpp" line="214"/>
        <source>Type</source>
        <translation>Tipo</translation>
    </message>
    <message>
        <location filename="../transactiontablemodel.cpp" line="283"/>
        <source>Offline (%1 confirmations)</source>
        <translation>Offline (%1 conferme)</translation>
    </message>
    <message numerus="yes">
        <location filename="../transactiontablemodel.cpp" line="297"/>
        <source>Mined balance will be available in %n more blocks</source>
        <translation>
            <numerusform>Il saldo generato sarà disponibile tra %n altro blocco</numerusform>
            <numerusform>Il saldo generato sarà disponibile tra %n altri blocchi</numerusform>
        </translation>
    </message>
    <message>
        <location filename="../transactiontablemodel.cpp" line="303"/>
        <source>This block was not received by any other nodes and will probably not be accepted!</source>
        <translation>Questo blocco non è stato ricevuto da altri nodi e probabilmente non sarà accettato!</translation>
    </message>
</context>
<context>
    <name>TransactionView</name>
    <message>
        <location filename="../transactionview.cpp" line="56"/>
        <source>Today</source>
        <translation>Oggi</translation>
    </message>
    <message>
        <location filename="../transactionview.cpp" line="58"/>
        <source>This month</source>
        <translation>Questo mese</translation>
    </message>
    <message>
        <location filename="../transactionview.cpp" line="59"/>
        <source>Last month</source>
        <translation>Il mese scorso</translation>
    </message>
    <message>
        <location filename="../transactionview.cpp" line="60"/>
        <source>This year</source>
        <translation>Quest&apos;anno</translation>
    </message>
    <message>
        <location filename="../transactionview.cpp" line="72"/>
        <source>Received with</source>
        <translation>Ricevuto tramite</translation>
    </message>
    <message>
        <location filename="../transactionview.cpp" line="76"/>
        <source>To yourself</source>
        <translation>A te</translation>
    </message>
    <message>
        <location filename="../transactionview.cpp" line="77"/>
        <source>Mined</source>
        <translation>Ottenuto dal mining</translation>
    </message>
    <message>
        <location filename="../transactionview.cpp" line="55"/>
        <location filename="../transactionview.cpp" line="71"/>
        <source>All</source>
        <translation>Tutti</translation>
    </message>
    <message>
        <location filename="../transactionview.cpp" line="57"/>
        <source>This week</source>
        <translation>Questa settimana</translation>
    </message>
    <message>
        <location filename="../transactionview.cpp" line="125"/>
        <source>Copy label</source>
        <translation>Copia l&apos;etichetta</translation>
    </message>
    <message>
        <location filename="../transactionview.cpp" line="127"/>
        <source>Edit label</source>
        <translation>Modifica l&apos;etichetta</translation>
    </message>
    <message>
        <location filename="../transactionview.cpp" line="270"/>
        <source>Export Transaction Data</source>
        <translation>Esporta i dati della transazione</translation>
    </message>
    <message>
        <location filename="../transactionview.cpp" line="271"/>
        <source>Comma separated file (*.csv)</source>
        <translation>Testo CSV (*.csv)</translation>
    </message>
    <message>
        <location filename="../transactionview.cpp" line="279"/>
        <source>Confirmed</source>
        <translation>Confermato</translation>
    </message>
    <message>
        <location filename="../transactionview.cpp" line="283"/>
        <source>Address</source>
        <translation>Indirizzo</translation>
    </message>
    <message>
        <location filename="../transactionview.cpp" line="285"/>
        <source>ID</source>
        <translation>ID</translation>
    </message>
    <message>
        <location filename="../transactionview.cpp" line="128"/>
        <source>Show details...</source>
        <translation>Mostra i dettagli...</translation>
    </message>
    <message>
        <location filename="../transactionview.cpp" line="282"/>
        <source>Label</source>
        <translation>Etichetta</translation>
    </message>
    <message>
        <location filename="../transactionview.cpp" line="61"/>
        <source>Range...</source>
        <translation>Intervallo...</translation>
    </message>
    <message>
        <location filename="../transactionview.cpp" line="281"/>
        <source>Type</source>
        <translation>Tipo</translation>
    </message>
    <message>
        <location filename="../transactionview.cpp" line="280"/>
        <source>Date</source>
        <translation>Data</translation>
    </message>
    <message>
        <location filename="../transactionview.cpp" line="289"/>
        <source>Could not write to file %1.</source>
        <translation>Impossibile scrivere sul file %1.</translation>
    </message>
    <message>
        <location filename="../transactionview.cpp" line="84"/>
        <source>Enter address or label to search</source>
        <translation>Inserisci un indirizzo o un&apos;etichetta da cercare</translation>
    </message>
    <message>
        <location filename="../transactionview.cpp" line="90"/>
        <source>Min amount</source>
        <translation>Importo minimo</translation>
    </message>
    <message>
        <location filename="../transactionview.cpp" line="124"/>
        <source>Copy address</source>
        <translation>Copia l&apos;indirizzo</translation>
    </message>
    <message>
        <location filename="../transactionview.cpp" line="126"/>
        <source>Copy amount</source>
        <translation>Copia l&apos;importo</translation>
    </message>
    <message>
        <location filename="../transactionview.cpp" line="392"/>
        <source>to</source>
        <translation>a</translation>
    </message>
    <message>
        <location filename="../transactionview.cpp" line="289"/>
        <source>Error exporting</source>
        <translation>Errore nell&apos;esportazione</translation>
    </message>
    <message>
        <location filename="../transactionview.cpp" line="74"/>
        <source>Sent to</source>
        <translation>Spedito a</translation>
    </message>
    <message>
        <location filename="../transactionview.cpp" line="78"/>
        <source>Other</source>
        <translation>Altro</translation>
    </message>
    <message>
        <location filename="../transactionview.cpp" line="284"/>
        <source>Amount</source>
        <translation>Importo</translation>
    </message>
    <message>
        <location filename="../transactionview.cpp" line="384"/>
        <source>Range:</source>
        <translation>Intervallo:</translation>
    </message>
</context>
<context>
    <name>WalletModel</name>
    <message>
        <location filename="../walletmodel.cpp" line="145"/>
        <source>Sending...</source>
        <translation>Invio...</translation>
    </message>
</context>
<context>
    <name>bitcoin-core</name>
    <message>
        <location filename="../bitcoinstrings.cpp" line="77"/>
        <source>Loading block index...</source>
        <translation>Caricamento dell&apos;indice del blocco...</translation>
    </message>
    <message>
        <location filename="../bitcoinstrings.cpp" line="88"/>
        <source>Done loading</source>
        <translation>Caricamento completato</translation>
    </message>
    <message>
        <location filename="../bitcoinstrings.cpp" line="9"/>
        <source>Usage:</source>
        <translation>Utilizzo:</translation>
    </message>
    <message>
        <location filename="../bitcoinstrings.cpp" line="79"/>
        <source>Loading wallet...</source>
        <translation>Caricamento portamonete...</translation>
    </message>
    <message>
        <location filename="../bitcoinstrings.cpp" line="10"/>
        <source>Send command to -server or bitcoind</source>
        <translation>Manda il comando a -server o bitcoind
</translation>
    </message>
    <message>
        <location filename="../bitcoinstrings.cpp" line="89"/>
        <source>Invalid -proxy address</source>
        <translation>Indirizzo -proxy non valido</translation>
    </message>
    <message>
        <location filename="../bitcoinstrings.cpp" line="94"/>
        <source>Error: CreateThread(StartNode) failed</source>
        <translation>Errore: CreateThread(StartNode) non riuscito</translation>
    </message>
    <message>
        <location filename="../bitcoinstrings.cpp" line="96"/>
        <source>Unable to bind to port %d on this computer.  Bitcoin is probably already running.</source>
        <translation>Impossibile collegarsi alla porta %d su questo computer. Probabilmente Bitcoin è già in esecuzione.</translation>
    </message>
    <message>
        <location filename="../bitcoinstrings.cpp" line="95"/>
        <source>Warning: Disk space is low</source>
        <translation>Attenzione: lo spazio su disco è scarso</translation>
    </message>
    <message>
        <location filename="../bitcoinstrings.cpp" line="81"/>
        <source>Error loading wallet.dat: Wallet requires newer version of Bitcoin</source>
        <translation>Errore caricamento wallet.dat: il wallet richiede una versione nuova di Bitcoin</translation>
    </message>
    <message>
        <location filename="../bitcoinstrings.cpp" line="83"/>
        <source>Error loading wallet.dat</source>
        <translation>Errore caricamento wallet.dat</translation>
    </message>
    <message>
        <location filename="../bitcoinstrings.cpp" line="13"/>
        <source>Options:</source>
        <translation>Opzioni:
</translation>
    </message>
    <message>
        <location filename="../bitcoinstrings.cpp" line="14"/>
        <source>Specify configuration file (default: bitcoin.conf)</source>
        <translation>Specifica il file di configurazione (di default: bitcoin.conf)
</translation>
    </message>
    <message>
        <location filename="../bitcoinstrings.cpp" line="11"/>
        <source>List commands</source>
        <translation>Lista comandi
</translation>
    </message>
    <message>
        <location filename="../bitcoinstrings.cpp" line="16"/>
        <source>Generate coins</source>
        <translation>Genera Bitcoin
</translation>
    </message>
    <message>
        <location filename="../bitcoinstrings.cpp" line="17"/>
        <source>Don&apos;t generate coins</source>
        <translation>Non generare Bitcoin
</translation>
    </message>
    <message>
        <location filename="../bitcoinstrings.cpp" line="76"/>
        <source>Error loading addr.dat</source>
        <translation>Errore caricamento addr.dat</translation>
    </message>
    <message>
        <location filename="../bitcoinstrings.cpp" line="21"/>
        <source>Set database cache size in megabytes (default: 25)</source>
        <translation>Imposta la dimensione cache del database in megabyte (default: 25)</translation>
    </message>
    <message>
        <location filename="../bitcoinstrings.cpp" line="22"/>
        <source>Specify connection timeout (in milliseconds)</source>
        <translation>Specifica il timeout di connessione (in millisecondi)
</translation>
    </message>
    <message>
        <location filename="../bitcoinstrings.cpp" line="25"/>
        <source>Listen for connections on &lt;port&gt; (default: 8333 or testnet: 18333)</source>
        <translation>Ascolta le connessioni JSON-RPC su &lt;porta&gt; (default: 8333 o testnet: 18333)</translation>
    </message>
    <message>
        <location filename="../bitcoinstrings.cpp" line="41"/>
        <source>Fee per KB to add to transactions you send</source>
        <translation>Commissione per KB da aggiungere alle transazioni in uscita</translation>
    </message>
    <message>
        <location filename="../bitcoinstrings.cpp" line="33"/>
        <source>Threshold for disconnecting misbehaving peers (default: 100)</source>
        <translation>Soglia di disconnessione dei peer di cattiva qualità (default: 100)</translation>
    </message>
    <message>
        <location filename="../bitcoinstrings.cpp" line="18"/>
        <source>Start minimized</source>
        <translation>Parti in icona
</translation>
    </message>
    <message>
        <location filename="../bitcoinstrings.cpp" line="51"/>
        <source>Listen for JSON-RPC connections on &lt;port&gt; (default: 8332)</source>
        <translation>Attendi le connessioni JSON-RPC su &lt;porta&gt; (default: 8332)
</translation>
    </message>
    <message>
        <location filename="../bitcoinstrings.cpp" line="53"/>
        <source>Send commands to node running on &lt;ip&gt; (default: 127.0.0.1)</source>
        <translation>Inviare comandi al nodo in esecuzione su &lt;ip&gt; (default: 127.0.0.1)
</translation>
    </message>
    <message>
        <location filename="../bitcoinstrings.cpp" line="48"/>
        <source>Send trace/debug info to debugger</source>
        <translation>Invia le informazioni di trace/debug al debugger</translation>
    </message>
    <message>
        <location filename="../bitcoinstrings.cpp" line="19"/>
        <source>Show splash screen on startup (default: 1)</source>
        <translation>Mostra finestra di presentazione all&apos;avvio (default: 1)</translation>
    </message>
    <message>
        <location filename="../bitcoinstrings.cpp" line="58"/>
        <source>Set key pool size to &lt;n&gt; (default: 100)</source>
        <translation>Impostare la quantità di chiavi di riserva a &lt;n&gt; (default: 100)
</translation>
    </message>
    <message>
        <location filename="../bitcoinstrings.cpp" line="57"/>
        <source>Upgrade wallet to latest format</source>
        <translation>Aggiorna il wallet all&apos;ultimo formato</translation>
    </message>
    <message>
        <location filename="../bitcoinstrings.cpp" line="59"/>
        <source>Rescan the block chain for missing wallet transactions</source>
        <translation>Ripeti analisi della catena dei blocchi per cercare le transazioni  mancanti dal portamonete
</translation>
    </message>
    <message>
        <location filename="../bitcoinstrings.cpp" line="43"/>
        <source>Run in the background as a daemon and accept commands</source>
        <translation>Esegui in background come demone e accetta i comandi
</translation>
    </message>
    <message>
        <location filename="../bitcoinstrings.cpp" line="60"/>
        <source>How many blocks to check at startup (default: 2500, 0 = all)</source>
        <translation>Quanti blocchi da controllare all&apos;avvio (default: 2500, 0 = tutti)</translation>
    </message>
    <message>
        <location filename="../bitcoinstrings.cpp" line="44"/>
        <source>Use the test network</source>
        <translation>Utilizza la rete di prova
</translation>
    </message>
    <message>
        <location filename="../bitcoinstrings.cpp" line="46"/>
        <source>Prepend debug output with timestamp</source>
        <translation>Anteponi all&apos;output di debug una marca temporale</translation>
    </message>
    <message>
        <location filename="../bitcoinstrings.cpp" line="23"/>
        <source>Connect through socks4 proxy</source>
        <translation>Connessione tramite socks4 proxy
</translation>
    </message>
    <message>
        <location filename="../bitcoinstrings.cpp" line="47"/>
        <source>Send trace/debug info to console instead of debug.log file</source>
        <translation>Invia le informazioni di trace/debug alla console invece che al file debug.log</translation>
    </message>
    <message>
        <location filename="../bitcoinstrings.cpp" line="24"/>
        <source>Allow DNS lookups for addnode and connect</source>
        <translation>Consenti ricerche DNS per aggiungere nodi e collegare
</translation>
    </message>
    <message>
        <location filename="../bitcoinstrings.cpp" line="49"/>
        <source>Username for JSON-RPC connections</source>
        <translation>Nome utente per connessioni JSON-RPC
</translation>
    </message>
    <message>
        <location filename="../bitcoinstrings.cpp" line="52"/>
        <source>Allow JSON-RPC connections from specified IP address</source>
        <translation>Consenti connessioni JSON-RPC dall&apos;indirizzo IP specificato
</translation>
    </message>
    <message>
        <location filename="../bitcoinstrings.cpp" line="38"/>
        <source>Maximum per-connection send buffer, &lt;n&gt;*1000 bytes (default: 10000)</source>
        <translation>Buffer di invio massimo per connessione, &lt;n&gt;*1000 byte (default: 10000)</translation>
    </message>
    <message>
        <location filename="../bitcoinstrings.cpp" line="29"/>
        <source>Find peers using internet relay chat (default: 0)</source>
        <translation type="unfinished"></translation>
    </message>
    <message>
        <location filename="../bitcoinstrings.cpp" line="30"/>
        <source>Accept connections from outside (default: 1)</source>
        <translation type="unfinished"></translation>
    </message>
    <message>
        <location filename="../bitcoinstrings.cpp" line="31"/>
        <source>Set language, for example &quot;de_DE&quot; (default: system locale)</source>
        <translation type="unfinished"></translation>
    </message>
    <message>
        <location filename="../bitcoinstrings.cpp" line="32"/>
        <source>Find peers using DNS lookup (default: 1)</source>
        <translation type="unfinished"></translation>
    </message>
    <message>
        <location filename="../bitcoinstrings.cpp" line="54"/>
        <source>Execute command when the best block changes (%s in cmd is replaced by block hash)</source>
        <translation type="unfinished"></translation>
    </message>
    <message>
        <location filename="../bitcoinstrings.cpp" line="61"/>
        <source>How thorough the block verification is (0-6, default: 1)</source>
        <translation type="unfinished"></translation>
    </message>
    <message>
        <location filename="../bitcoinstrings.cpp" line="62"/>
        <source>
SSL options: (see the Bitcoin Wiki for SSL setup instructions)</source>
        <translation>
Opzioni SSL: (vedi il wiki di Bitcoin per le istruzioni di configurazione SSL)
</translation>
    </message>
    <message>
        <location filename="../bitcoinstrings.cpp" line="84"/>
        <source>Cannot downgrade wallet</source>
        <translation type="unfinished"></translation>
    </message>
    <message>
        <location filename="../bitcoinstrings.cpp" line="85"/>
        <source>Cannot initialize keypool</source>
        <translation type="unfinished"></translation>
    </message>
    <message>
        <location filename="../bitcoinstrings.cpp" line="86"/>
        <source>Cannot write default address</source>
        <translation type="unfinished"></translation>
    </message>
    <message>
        <location filename="../bitcoinstrings.cpp" line="87"/>
        <source>Rescanning...</source>
        <translation>Ripetere la scansione...</translation>
    </message>
    <message>
        <location filename="../bitcoinstrings.cpp" line="90"/>
        <source>Invalid amount for -paytxfee=&lt;amount&gt;</source>
        <translation>Importo non valido per -paytxfee=&lt;amount&gt;</translation>
    </message>
    <message>
        <location filename="../bitcoinstrings.cpp" line="91"/>
        <source>Warning: -paytxfee is set very high.  This is the transaction fee you will pay if you send a transaction.</source>
        <translation>Attenzione: -paytxfee è molto alta. Questa è la commissione che si paga quando si invia una transazione.</translation>
    </message>
    <message>
        <location filename="../bitcoinstrings.cpp" line="99"/>
        <source>Warning: Please check that your computer&apos;s date and time are correct.  If your clock is wrong Bitcoin will not work properly.</source>
        <translation>Attenzione: si prega di controllare che la data del computer e l&apos;ora siano corrette. Se il vostro orologio è sbagliato Bitcoin non funziona correttamente.</translation>
    </message>
    <message>
        <location filename="../bitcoinstrings.cpp" line="102"/>
        <source>beta</source>
        <translation>beta</translation>
    </message>
    <message>
        <location filename="../bitcoinstrings.cpp" line="8"/>
        <source>Bitcoin version</source>
        <translation>Versione di Bitcoin</translation>
    </message>
    <message>
        <location filename="../bitcoinstrings.cpp" line="72"/>
        <source>Cannot obtain a lock on data directory %s.  Bitcoin is probably already running.</source>
        <translation>Non è possibile ottenere i dati sulla directory %s. Probabilmente Bitcoin è già in esecuzione.</translation>
    </message>
    <message>
        <location filename="../bitcoinstrings.cpp" line="75"/>
        <source>Loading addresses...</source>
        <translation>Caricamento indirizzi...</translation>
    </message>
    <message>
        <location filename="../bitcoinstrings.cpp" line="78"/>
        <source>Error loading blkindex.dat</source>
        <translation>Errore caricamento blkindex.dat</translation>
    </message>
    <message>
        <location filename="../bitcoinstrings.cpp" line="80"/>
        <source>Error loading wallet.dat: Wallet corrupted</source>
        <translation>Errore caricamento wallet.dat: Wallet corrotto</translation>
    </message>
    <message>
        <location filename="../bitcoinstrings.cpp" line="82"/>
        <source>Wallet needed to be rewritten: restart Bitcoin to complete</source>
        <translation>Il portamonete deve essere riscritto: riavviare Bitcoin per completare</translation>
    </message>
    <message>
        <location filename="../bitcoinstrings.cpp" line="15"/>
        <source>Specify pid file (default: bitcoind.pid)</source>
        <translation>Specifica il file pid (default: bitcoind.pid)
</translation>
    </message>
    <message>
        <location filename="../bitcoinstrings.cpp" line="20"/>
        <source>Specify data directory</source>
        <translation>Specifica la cartella dati
</translation>
    </message>
    <message>
        <location filename="../bitcoinstrings.cpp" line="26"/>
        <source>Maintain at most &lt;n&gt; connections to peers (default: 125)</source>
        <translation>Mantieni al massimo &lt;n&gt; connessioni ai peer (default: 125)</translation>
    </message>
    <message>
        <location filename="../bitcoinstrings.cpp" line="27"/>
        <source>Add a node to connect to and attempt to keep the connection open</source>
        <translation>Elérendő csomópont megadása and attempt to keep the connection open</translation>
    </message>
    <message>
        <location filename="../bitcoinstrings.cpp" line="28"/>
        <source>Connect only to the specified node</source>
        <translation>Connetti solo al nodo specificato
</translation>
    </message>
    <message>
        <location filename="../bitcoinstrings.cpp" line="34"/>
        <source>Number of seconds to keep misbehaving peers from reconnecting (default: 86400)</source>
        <translation>Numero di secondi di sospensione che i peer di cattiva qualità devono trascorrere prima di riconnettersi (default: 86400)</translation>
    </message>
    <message>
        <location filename="../bitcoinstrings.cpp" line="37"/>
        <source>Maximum per-connection receive buffer, &lt;n&gt;*1000 bytes (default: 10000)</source>
        <translation>Buffer di ricezione massimo per connessione, &lt;n&gt;*1000 byte (default: 10000)</translation>
    </message>
    <message>
        <location filename="../bitcoinstrings.cpp" line="39"/>
        <source>Use Universal Plug and Play to map the listening port (default: 1)</source>
        <translation type="unfinished">UPnP-használat engedélyezése a figyelő port feltérképezésénél (default: 1)</translation>
    </message>
    <message>
        <location filename="../bitcoinstrings.cpp" line="40"/>
        <source>Use Universal Plug and Play to map the listening port (default: 0)</source>
        <translation type="unfinished">UPnP-használat engedélyezése a figyelő port feltérképezésénél (default: 0)</translation>
    </message>
    <message>
        <location filename="../bitcoinstrings.cpp" line="42"/>
        <source>Accept command line and JSON-RPC commands</source>
        <translation>Accetta da linea di comando e da comandi JSON-RPC
</translation>
    </message>
    <message>
        <location filename="../bitcoinstrings.cpp" line="45"/>
        <source>Output extra debugging information</source>
        <translation>Produci informazioni extra utili al debug</translation>
    </message>
    <message>
        <location filename="../bitcoinstrings.cpp" line="12"/>
        <source>Get help for a command</source>
        <translation>Aiuto su un comando
</translation>
    </message>
    <message>
        <location filename="../bitcoinstrings.cpp" line="68"/>
        <source>Acceptable ciphers (default: TLSv1+HIGH:!SSLv2:!aNULL:!eNULL:!AH:!3DES:@STRENGTH)</source>
        <translation>Cifrari accettabili (default: TLSv1+HIGH:!SSLv2:!aNULL:!eNULL:!AH:!3DES:@STRENGTH)
</translation>
    </message>
    <message>
        <location filename="../bitcoinstrings.cpp" line="66"/>
        <source>Server certificate file (default: server.cert)</source>
        <translation>File certificato del server (default: server.cert)
</translation>
    </message>
    <message>
        <location filename="../bitcoinstrings.cpp" line="67"/>
        <source>Server private key (default: server.pem)</source>
        <translation>Chiave privata del server (default: server.pem)
</translation>
    </message>
    <message>
        <location filename="../bitcoinstrings.cpp" line="71"/>
        <source>This help message</source>
        <translation>Questo messaggio di aiuto
</translation>
    </message>
    <message>
        <location filename="../bitcoinstrings.cpp" line="65"/>
        <source>Use OpenSSL (https) for JSON-RPC connections</source>
        <translation>Utilizzare OpenSSL (https) per le connessioni  JSON-RPC
</translation>
    </message>
    <message>
        <location filename="../bitcoinstrings.cpp" line="50"/>
        <source>Password for JSON-RPC connections</source>
        <translation>Password per connessioni JSON-RPC
</translation>
    </message>
</context>
</TS><|MERGE_RESOLUTION|>--- conflicted
+++ resolved
@@ -105,6 +105,11 @@
         <translation>Mostra il codice &amp;QR</translation>
     </message>
     <message>
+        <location filename="../forms/addressbookpage.ui" line="99"/>
+        <source>Sign &amp;Message</source>
+        <translation>Firma il &amp;messaggio</translation>
+    </message>
+    <message>
         <location filename="../forms/addressbookpage.ui" line="113"/>
         <source>&amp;Delete</source>
         <translation>&amp;Cancella</translation>
@@ -123,11 +128,6 @@
         <location filename="../addressbookpage.cpp" line="278"/>
         <source>Export Address Book Data</source>
         <translation>Esporta gli indirizzi della rubrica</translation>
-    </message>
-    <message>
-        <location filename="../forms/addressbookpage.ui" line="99"/>
-        <source>&amp;Sign Message</source>
-        <translation>&amp;Firma il messaggio</translation>
     </message>
     <message>
         <location filename="../addressbookpage.cpp" line="63"/>
@@ -179,7 +179,6 @@
         <translation>Inserisci la passphrase per il portamonete.&lt;br/&gt;Per piacere usare unapassphrase di &lt;b&gt;10 o più caratteri casuali&lt;/b&gt;, o &lt;b&gt;otto o più parole&lt;/b&gt;.</translation>
     </message>
     <message>
-<<<<<<< HEAD
         <location filename="../forms/askpassphrasedialog.ui" line="26"/>
         <source>Dialog</source>
         <translation>Dialogo</translation>
@@ -193,11 +192,73 @@
         <location filename="../forms/askpassphrasedialog.ui" line="61"/>
         <source>New passphrase</source>
         <translation>Nuova passphrase</translation>
-=======
+    </message>
+    <message>
+        <location filename="../forms/askpassphrasedialog.ui" line="94"/>
+        <source>TextLabel</source>
+        <translation>Etichetta</translation>
+    </message>
+    <message>
         <location filename="../askpassphrasedialog.cpp" line="134"/>
         <location filename="../askpassphrasedialog.cpp" line="182"/>
         <source>The supplied passphrases do not match.</source>
         <translation>Le passphrase inserite non corrispondono.</translation>
+    </message>
+    <message>
+        <location filename="../askpassphrasedialog.cpp" line="35"/>
+        <source>Encrypt wallet</source>
+        <translation>Cifra il portamonete</translation>
+    </message>
+    <message>
+        <location filename="../askpassphrasedialog.cpp" line="43"/>
+        <source>Unlock wallet</source>
+        <translation>Sblocca il portamonete</translation>
+    </message>
+    <message>
+        <location filename="../askpassphrasedialog.cpp" line="54"/>
+        <source>Change passphrase</source>
+        <translation>Cambia la passphrase</translation>
+    </message>
+    <message>
+        <location filename="../askpassphrasedialog.cpp" line="55"/>
+        <source>Enter the old and new passphrase to the wallet.</source>
+        <translation>Inserisci la vecchia e la nuova passphrase per il portamonete.</translation>
+    </message>
+    <message>
+        <location filename="../askpassphrasedialog.cpp" line="113"/>
+        <source>Bitcoin will close now to finish the encryption process. Remember that encrypting your wallet cannot fully protect your bitcoins from being stolen by malware infecting your computer.</source>
+        <translation>Bitcoin verrà ora chiuso per finire il processo di crittazione. Ricorda che criptare il tuo portamonete non può fornire una protezione totale contro furti causati da malware che dovessero infettare il tuo computer.</translation>
+    </message>
+    <message>
+        <location filename="../askpassphrasedialog.cpp" line="46"/>
+        <source>This operation needs your wallet passphrase to decrypt the wallet.</source>
+        <translation>Quest&apos;operazione necessita della passphrase per decifrare il portamonete,</translation>
+    </message>
+    <message>
+        <location filename="../askpassphrasedialog.cpp" line="51"/>
+        <source>Decrypt wallet</source>
+        <translation>Decifra il portamonete</translation>
+    </message>
+    <message>
+        <location filename="../askpassphrasedialog.cpp" line="111"/>
+        <location filename="../askpassphrasedialog.cpp" line="169"/>
+        <source>Wallet encrypted</source>
+        <translation>Portamonete cifrato</translation>
+    </message>
+    <message>
+        <location filename="../askpassphrasedialog.cpp" line="101"/>
+        <source>Confirm wallet encryption</source>
+        <translation>Conferma la cifratura del portamonete</translation>
+    </message>
+    <message>
+        <location filename="../askpassphrasedialog.cpp" line="117"/>
+        <source>IMPORTANT: Any previous backups you have made of your wallet file should be replaced with the newly generated, encrypted wallet file. For security reasons, previous backups of the unencrypted wallet file will become useless as soon as you start using the new, encrypted wallet.</source>
+        <translation type="unfinished"></translation>
+    </message>
+    <message>
+        <location filename="../askpassphrasedialog.cpp" line="145"/>
+        <source>Wallet unlock failed</source>
+        <translation>Sblocco del portamonete fallito</translation>
     </message>
     <message>
         <location filename="../askpassphrasedialog.cpp" line="146"/>
@@ -205,92 +266,6 @@
         <location filename="../askpassphrasedialog.cpp" line="176"/>
         <source>The passphrase entered for the wallet decryption was incorrect.</source>
         <translation>La passphrase inserita per la decifrazione del portamonete è errata.</translation>
->>>>>>> 6ec7ac15
-    </message>
-    <message>
-        <location filename="../forms/askpassphrasedialog.ui" line="94"/>
-        <source>TextLabel</source>
-        <translation>Etichetta</translation>
-    </message>
-    <message>
-        <location filename="../askpassphrasedialog.cpp" line="125"/>
-        <location filename="../askpassphrasedialog.cpp" line="173"/>
-        <source>The supplied passphrases do not match.</source>
-        <translation>Le passphrase inserite non corrispondono.</translation>
-    </message>
-    <message>
-        <location filename="../askpassphrasedialog.cpp" line="35"/>
-        <source>Encrypt wallet</source>
-        <translation>Cifra il portamonete</translation>
-    </message>
-    <message>
-        <location filename="../askpassphrasedialog.cpp" line="43"/>
-        <source>Unlock wallet</source>
-        <translation>Sblocca il portamonete</translation>
-    </message>
-    <message>
-        <location filename="../askpassphrasedialog.cpp" line="54"/>
-        <source>Change passphrase</source>
-        <translation>Cambia la passphrase</translation>
-    </message>
-    <message>
-        <location filename="../askpassphrasedialog.cpp" line="55"/>
-        <source>Enter the old and new passphrase to the wallet.</source>
-        <translation>Inserisci la vecchia e la nuova passphrase per il portamonete.</translation>
-    </message>
-    <message>
-        <location filename="../askpassphrasedialog.cpp" line="112"/>
-        <source>Bitcoin will close now to finish the encryption process. Remember that encrypting your wallet cannot fully protect your bitcoins from being stolen by malware infecting your computer.</source>
-        <translation>Bitcoin verrà ora chiuso per finire il processo di crittazione. Ricorda che criptare il tuo portamonete non può fornire una protezione totale contro furti causati da malware che dovessero infettare il tuo computer.</translation>
-    </message>
-    <message>
-        <location filename="../askpassphrasedialog.cpp" line="46"/>
-        <source>This operation needs your wallet passphrase to decrypt the wallet.</source>
-        <translation>Quest&apos;operazione necessita della passphrase per decifrare il portamonete,</translation>
-    </message>
-    <message>
-        <location filename="../askpassphrasedialog.cpp" line="51"/>
-        <source>Decrypt wallet</source>
-        <translation>Decifra il portamonete</translation>
-    </message>
-    <message>
-        <location filename="../askpassphrasedialog.cpp" line="111"/>
-        <location filename="../askpassphrasedialog.cpp" line="169"/>
-        <source>Wallet encrypted</source>
-        <translation>Portamonete cifrato</translation>
-    </message>
-    <message>
-<<<<<<< HEAD
-        <location filename="../askpassphrasedialog.cpp" line="101"/>
-        <source>Confirm wallet encryption</source>
-        <translation>Conferma la cifratura del portamonete</translation>
-=======
-        <location filename="../askpassphrasedialog.cpp" line="113"/>
-        <source>Bitcoin will close now to finish the encryption process. Remember that encrypting your wallet cannot fully protect your bitcoins from being stolen by malware infecting your computer.</source>
-        <translation>Bitcoin verrà ora chiuso per finire il processo di crittazione. Ricorda che criptare il tuo portamonete non può fornire una protezione totale contro furti causati da malware che dovessero infettare il tuo computer.</translation>
-    </message>
-    <message>
-        <location filename="../askpassphrasedialog.cpp" line="117"/>
-        <source>IMPORTANT: Any previous backups you have made of your wallet file should be replaced with the newly generated, encrypted wallet file. For security reasons, previous backups of the unencrypted wallet file will become useless as soon as you start using the new, encrypted wallet.</source>
-        <translation type="unfinished"></translation>
-    </message>
-    <message>
-        <location filename="../askpassphrasedialog.cpp" line="127"/>
-        <source>Wallet encryption failed due to an internal error. Your wallet was not encrypted.</source>
-        <translation>Cifratura del portamonete fallita a causa di un errore interno. Il portamonete non è stato cifrato.</translation>
->>>>>>> 6ec7ac15
-    </message>
-    <message>
-        <location filename="../askpassphrasedialog.cpp" line="145"/>
-        <source>Wallet unlock failed</source>
-        <translation>Sblocco del portamonete fallito</translation>
-    </message>
-    <message>
-        <location filename="../askpassphrasedialog.cpp" line="137"/>
-        <location filename="../askpassphrasedialog.cpp" line="148"/>
-        <location filename="../askpassphrasedialog.cpp" line="167"/>
-        <source>The passphrase entered for the wallet decryption was incorrect.</source>
-        <translation>La passphrase inserita per la decifrazione del portamonete è errata.</translation>
     </message>
     <message>
         <location filename="../askpassphrasedialog.cpp" line="156"/>
@@ -298,16 +273,7 @@
         <translation>Decifrazione del portamonete fallita</translation>
     </message>
     <message>
-<<<<<<< HEAD
-        <location filename="../askpassphrasedialog.cpp" line="161"/>
-=======
-        <location filename="../askpassphrasedialog.cpp" line="101"/>
-        <source>Confirm wallet encryption</source>
-        <translation>Conferma la cifratura del portamonete</translation>
-    </message>
-    <message>
         <location filename="../askpassphrasedialog.cpp" line="170"/>
->>>>>>> 6ec7ac15
         <source>Wallet passphrase was successfully changed.</source>
         <translation>Passphrase del portamonete modificata con successo.</translation>
     </message>
@@ -325,7 +291,7 @@
 Si è sicuri di voler cifrare il portamonete?</translation>
     </message>
     <message>
-        <location filename="../askpassphrasedialog.cpp" line="118"/>
+        <location filename="../askpassphrasedialog.cpp" line="127"/>
         <source>Wallet encryption failed due to an internal error. Your wallet was not encrypted.</source>
         <translation>Cifratura del portamonete fallita a causa di un errore interno. Il portamonete non è stato cifrato.</translation>
     </message>
@@ -1021,7 +987,6 @@
         <translation>Immagini PNG (*.png)</translation>
     </message>
     <message>
-<<<<<<< HEAD
         <location filename="../qrcodedialog.cpp" line="113"/>
         <source>Save Image...</source>
         <translation type="unfinished"></translation>
@@ -1035,21 +1000,6 @@
         <location filename="../forms/qrcodedialog.ui" line="55"/>
         <source>Request Payment</source>
         <translation>Richiedi pagamento</translation>
-=======
-        <location filename="../forms/sendcoinsdialog.ui" line="147"/>
-        <source>S&amp;end</source>
-        <translation>&amp;Spedisci</translation>
-    </message>
-    <message>
-        <location filename="../forms/sendcoinsdialog.ui" line="113"/>
-        <source>123.456 BTC</source>
-        <translation>123,456 BTC</translation>
-    </message>
-    <message>
-        <location filename="../sendcoinsdialog.cpp" line="93"/>
-        <source>&lt;b&gt;%1&lt;/b&gt; to %2 (%3)</source>
-        <translation>&lt;b&gt;%1&lt;/b&gt; to %2 (%3)</translation>
->>>>>>> 6ec7ac15
     </message>
     <message>
         <location filename="../forms/qrcodedialog.ui" line="14"/>
@@ -1083,11 +1033,6 @@
         <location filename="../forms/sendcoinsdialog.ui" line="64"/>
         <source>Send to multiple recipients at once</source>
         <translation>Spedisci a diversi beneficiari in una volta sola</translation>
-    </message>
-    <message>
-        <location filename="../forms/sendcoinsdialog.ui" line="147"/>
-        <source>&amp;Send</source>
-        <translation>&amp;Spedisci</translation>
     </message>
     <message>
         <location filename="../forms/sendcoinsdialog.ui" line="144"/>
@@ -1157,6 +1102,11 @@
         <translation>Saldo:</translation>
     </message>
     <message>
+        <location filename="../forms/sendcoinsdialog.ui" line="147"/>
+        <source>S&amp;end</source>
+        <translation>&amp;Spedisci</translation>
+    </message>
+    <message>
         <location filename="../forms/sendcoinsdialog.ui" line="67"/>
         <source>&amp;Add recipient...</source>
         <translation>&amp;Aggiungi beneficiario...</translation>
@@ -1254,15 +1204,9 @@
 <context>
     <name>TransactionDesc</name>
     <message>
-<<<<<<< HEAD
         <location filename="../transactiondesc.cpp" line="28"/>
         <source>%1/unconfirmed</source>
         <translation>%1/non confermato</translation>
-=======
-        <location filename="../transactiondesc.cpp" line="237"/>
-        <source>Generated coins must wait 120 blocks before they can be spent.  When you generated this block, it was broadcast to the network to be added to the block chain.  If it fails to get into the chain, it will change to &quot;not accepted&quot; and not be spendable.  This may occasionally happen if another node generates a block within a few seconds of yours.</source>
-        <translation>Bisogna attendere 120 blocchi prima di spendere I bitcoin generati. Quando è stato generato questo blocco, è stato trasmesso alla rete per aggiungerlo alla catena di blocchi. Se non riesce a entrare nella catena, verrà modificato in &quot;non accettato&quot; e non sarà spendibile. Questo può accadere a volte, se un altro nodo genera un blocco entro pochi secondi del tuo.</translation>
->>>>>>> 6ec7ac15
     </message>
     <message>
         <location filename="../transactiondesc.cpp" line="47"/>
@@ -1270,7 +1214,7 @@
         <translation>&lt;b&gt;Stato:&lt;/b&gt; </translation>
     </message>
     <message>
-        <location filename="../transactiondesc.cpp" line="90"/>
+        <location filename="../transactiondesc.cpp" line="89"/>
         <source>unknown</source>
         <translation>sconosciuto</translation>
     </message>
@@ -1315,133 +1259,80 @@
         <translation>&lt;b&gt;Fonte:&lt;/b&gt; Generato&lt;br&gt;</translation>
     </message>
     <message>
-<<<<<<< HEAD
-        <location filename="../transactiondesc.cpp" line="73"/>
-        <location filename="../transactiondesc.cpp" line="90"/>
-=======
-        <location filename="../transactiondesc.cpp" line="88"/>
-        <location filename="../transactiondesc.cpp" line="105"/>
->>>>>>> 6ec7ac15
+        <location filename="../transactiondesc.cpp" line="72"/>
+        <location filename="../transactiondesc.cpp" line="89"/>
         <source>&lt;b&gt;From:&lt;/b&gt; </source>
         <translation>&lt;b&gt;Da:&lt;/b&gt; </translation>
     </message>
     <message>
-<<<<<<< HEAD
-        <location filename="../transactiondesc.cpp" line="91"/>
-        <location filename="../transactiondesc.cpp" line="114"/>
-        <location filename="../transactiondesc.cpp" line="173"/>
-=======
-        <location filename="../transactiondesc.cpp" line="106"/>
-        <location filename="../transactiondesc.cpp" line="129"/>
-        <location filename="../transactiondesc.cpp" line="188"/>
->>>>>>> 6ec7ac15
+        <location filename="../transactiondesc.cpp" line="90"/>
+        <location filename="../transactiondesc.cpp" line="113"/>
+        <location filename="../transactiondesc.cpp" line="172"/>
         <source>&lt;b&gt;To:&lt;/b&gt; </source>
         <translation>&lt;b&gt;Per:&lt;/b&gt; </translation>
     </message>
     <message>
-<<<<<<< HEAD
-        <location filename="../transactiondesc.cpp" line="94"/>
-=======
-        <location filename="../transactiondesc.cpp" line="109"/>
->>>>>>> 6ec7ac15
+        <location filename="../transactiondesc.cpp" line="93"/>
         <source> (yours, label: </source>
         <translation> (vostro, etichetta: </translation>
     </message>
     <message>
-<<<<<<< HEAD
-        <location filename="../transactiondesc.cpp" line="96"/>
-=======
-        <location filename="../transactiondesc.cpp" line="111"/>
->>>>>>> 6ec7ac15
+        <location filename="../transactiondesc.cpp" line="95"/>
         <source> (yours)</source>
         <translation> (vostro)</translation>
     </message>
     <message>
-<<<<<<< HEAD
-        <location filename="../transactiondesc.cpp" line="131"/>
-        <location filename="../transactiondesc.cpp" line="145"/>
-        <location filename="../transactiondesc.cpp" line="190"/>
-        <location filename="../transactiondesc.cpp" line="207"/>
-=======
-        <location filename="../transactiondesc.cpp" line="146"/>
-        <location filename="../transactiondesc.cpp" line="160"/>
-        <location filename="../transactiondesc.cpp" line="205"/>
-        <location filename="../transactiondesc.cpp" line="222"/>
->>>>>>> 6ec7ac15
+        <location filename="../transactiondesc.cpp" line="130"/>
+        <location filename="../transactiondesc.cpp" line="144"/>
+        <location filename="../transactiondesc.cpp" line="189"/>
+        <location filename="../transactiondesc.cpp" line="206"/>
         <source>&lt;b&gt;Credit:&lt;/b&gt; </source>
         <translation>&lt;b&gt;Credito:&lt;/b&gt; </translation>
     </message>
     <message>
-<<<<<<< HEAD
-        <location filename="../transactiondesc.cpp" line="133"/>
-=======
-        <location filename="../transactiondesc.cpp" line="148"/>
->>>>>>> 6ec7ac15
+        <location filename="../transactiondesc.cpp" line="132"/>
         <source>(%1 matures in %2 more blocks)</source>
         <translation>(%1 matura in altri %2 blocchi)</translation>
     </message>
     <message>
-<<<<<<< HEAD
-        <location filename="../transactiondesc.cpp" line="137"/>
-=======
-        <location filename="../transactiondesc.cpp" line="152"/>
->>>>>>> 6ec7ac15
+        <location filename="../transactiondesc.cpp" line="136"/>
         <source>(not accepted)</source>
         <translation>(non accettate)</translation>
     </message>
     <message>
-<<<<<<< HEAD
-        <location filename="../transactiondesc.cpp" line="181"/>
-        <location filename="../transactiondesc.cpp" line="189"/>
-        <location filename="../transactiondesc.cpp" line="204"/>
-=======
-        <location filename="../transactiondesc.cpp" line="196"/>
-        <location filename="../transactiondesc.cpp" line="204"/>
-        <location filename="../transactiondesc.cpp" line="219"/>
->>>>>>> 6ec7ac15
+        <location filename="../transactiondesc.cpp" line="180"/>
+        <location filename="../transactiondesc.cpp" line="188"/>
+        <location filename="../transactiondesc.cpp" line="203"/>
         <source>&lt;b&gt;Debit:&lt;/b&gt; </source>
         <translation>&lt;b&gt;Debito:&lt;/b&gt; </translation>
     </message>
     <message>
-<<<<<<< HEAD
-        <location filename="../transactiondesc.cpp" line="195"/>
-=======
-        <location filename="../transactiondesc.cpp" line="210"/>
->>>>>>> 6ec7ac15
+        <location filename="../transactiondesc.cpp" line="194"/>
         <source>&lt;b&gt;Transaction fee:&lt;/b&gt; </source>
         <translation>&lt;b&gt;Tranzakciós díj:&lt;/b&gt; </translation>
     </message>
     <message>
-<<<<<<< HEAD
-        <location filename="../transactiondesc.cpp" line="211"/>
-=======
-        <location filename="../transactiondesc.cpp" line="226"/>
->>>>>>> 6ec7ac15
+        <location filename="../transactiondesc.cpp" line="210"/>
         <source>&lt;b&gt;Net amount:&lt;/b&gt; </source>
         <translation>&lt;b&gt;Importo netto:&lt;/b&gt; </translation>
     </message>
     <message>
-<<<<<<< HEAD
-        <location filename="../transactiondesc.cpp" line="217"/>
-=======
-        <location filename="../transactiondesc.cpp" line="232"/>
->>>>>>> 6ec7ac15
+        <location filename="../transactiondesc.cpp" line="216"/>
         <source>Message:</source>
         <translation>Messaggio:</translation>
     </message>
     <message>
-        <location filename="../transactiondesc.cpp" line="219"/>
+        <location filename="../transactiondesc.cpp" line="218"/>
         <source>Comment:</source>
         <translation>Commento:</translation>
     </message>
     <message>
-        <location filename="../transactiondesc.cpp" line="221"/>
+        <location filename="../transactiondesc.cpp" line="220"/>
         <source>Transaction ID:</source>
         <translation>ID della transazione:</translation>
     </message>
     <message>
-<<<<<<< HEAD
-        <location filename="../transactiondesc.cpp" line="224"/>
+        <location filename="../transactiondesc.cpp" line="223"/>
         <source>Generated coins must wait 120 blocks before they can be spent.  When you generated this block, it was broadcast to the network to be added to the block chain.  If it fails to get into the chain, it will change to &quot;not accepted&quot; and not be spendable.  This may occasionally happen if another node generates a block within a few seconds of yours.</source>
         <translation>Bisogna attendere 120 blocchi prima di spendere I bitcoin generati. Quando è stato generato questo blocco, è stato trasmesso alla rete per aggiungerlo alla catena di blocchi. Se non riesce a entrare nella catena, verrà modificato in &quot;non accettato&quot; e non sarà spendibile. Questo può accadere a volte, se un altro nodo genera un blocco entro pochi secondi del tuo.</translation>
     </message>
@@ -1449,16 +1340,6 @@
         <location filename="../transactiondesc.cpp" line="30"/>
         <source>%1 confirmations</source>
         <translation>%1 conferme</translation>
-=======
-        <location filename="../transactiondesc.cpp" line="105"/>
-        <source>unknown</source>
-        <translation>sconosciuto</translation>
-    </message>
-    <message>
-        <location filename="../transactiondesc.cpp" line="234"/>
-        <source>Comment:</source>
-        <translation>Commento:</translation>
->>>>>>> 6ec7ac15
     </message>
 </context>
 <context>
